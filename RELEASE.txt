--- conflicted
+++ resolved
@@ -7,18 +7,13 @@
 ## 2.3 Release Notes
  - Added 'flatten_results' option to the base Pavilion config. Allows for
    producing a separate result log line for each 'per_file' result, making
-<<<<<<< HEAD
    charting in Splunk significantly easier. The results can be significantly 
    larger, however, expecially on large machines.
  - Added unified test run filtering in 'status' and 'result'.
  - Added the 'list' command for searching test runs and series
  - Added 'maint' command for maintanence operations.
  - Results now include a 'uuid' key - A completely unique id for each test.
-=======
-   charting in Splunk significantly easier.
- - Added unified test run filtering in 'status' and 'result'.
- - Added the 'list' command.
->>>>>>> bb8d1ff4
+
 
  - Backwards compatibility breaks
    - 'fn' and 'n' result fields have been merged into 'per_file'.
@@ -28,12 +23,9 @@
    - Old tests will lack some expected properties for searching, 
      as that information has been consolidated into the 'attributes' file
      which they won't have.
-<<<<<<< HEAD
    - 'test_node_list' in the results has been replaced with the much shorter
      'test_node_list_short' key.
    - The results command '-l' (--show-logs) option is now '-L'.
-=======
->>>>>>> bb8d1ff4
 
 ## 2.2 Release notes
  - All new test config parser.
