--- conflicted
+++ resolved
@@ -18,8 +18,4 @@
 
 script: 
     # This has to run this way to pick up the groups we've added above.
-<<<<<<< HEAD
     - sudo -E su $USER -c "./test/run_tests"
-=======
-    - sudo -E su $USER -c "./test/run_tests -o spec_perms"
->>>>>>> fee2b187
