# pylint: disable=too-many-lines

import bz2
import datetime
import gzip
import hashlib
import json
import logging
import lzma
import os
import shutil
import stat
import subprocess
import tarfile
import time
import urllib.parse
import zipfile
from pathlib import Path

import tzlocal
from pavilion import lockfile
from pavilion import result_parsers
from pavilion import scriptcomposer
from pavilion import utils
from pavilion import wget
from pavilion.status_file import StatusFile, STATES
from pavilion.test_config import variables


class PavTestError(RuntimeError):
    """For general test errors. Whatever was being attempted has failed in a
    non-recoverable way."""


class PavTestNotFoundError(RuntimeError):
    """For when we try to find an existing test, but it doesn't exist."""


# Keep track of files we've already hashed and updated before.
__HASHED_FILES = {}


class PavTest:
    """The central pavilion test object. Handle saving, monitoring and running
    tests.

    :cvar TEST_ID_DIGITS: How many digits should be in the test folder names.
    :cvar _BLOCK_SIZE: Blocksize for hashing files.
    """

    # By default we support up to 10 million tests.
    TEST_ID_DIGITS = 7

    # We have to worry about hash collisions, but we don't need all the bytes
    # of hash most algorithms give us. The birthday attack math for 64 bits (
    # 8 bytes) of hash and 10 million items yields a collision probability of
    # just 0.00027%. Easily good enough.
    BUILD_HASH_BYTES = 8

    _BLOCK_SIZE = 4096*1024

    logger = logging.getLogger('pav.PavTest')

    def __init__(self, pav_cfg, config, sys_vars, _id=None):
        """Create an new PavTest object. If loading an existing test instance,
        use the PavTest.from_id method.
        :param pav_cfg: The pavilion configuration.
        :param config: The test configuration dictionary.
        :param Union(dict, None) sys_vars: System variables.
        :param _id: The test id of an existing test. (You should be using
            PavTest.load).
        """

        if _id is None and sys_vars is None:
            raise RuntimeError("New PavTest objects require a sys_vars dict. ")

        # Just about every method needs this
        self._pav_cfg = pav_cfg

        # Compute the actual name of test, using the subtest config parameter.
        self.name = config['name']
        if 'subtest' in config and config['subtest']:
            self.name = self.name + '.' + config['subtest']

        self.scheduler = config['scheduler']

        # Create the tests directory if it doesn't already exist.
        tests_path = pav_cfg.working_dir/'tests'

        self.config = config

        self.id = None  # pylint: disable=invalid-name

        # Get an id for the test, if we weren't given one.
        if _id is None:
            self.id, self.path = self.create_id_dir(tests_path)
            self._save_config()
        else:
            self.id = _id
            self.path = utils.make_id_path(tests_path, self.id)
            if not self.path.is_dir():
                raise PavTestNotFoundError(
                    "No test with id '{}' could be found.".format(self.id))

        # Set a logger more specific to this test.
        self.logger = logging.getLogger('pav.PavTest.{}'.format(self.id))

        # This will be set by the scheduler
        self._job_id = None

        # Setup the initial status file.
        self.status = StatusFile(self.path/'status')
        if _id is None:
            self.status.set(STATES.CREATED,
                            "Test directory and status file created.")

        self._started = None
        self._finished = None

        self.build_path = None          # type: Path
        self.build_name = None
        self.build_hash = None          # type: str
        self.build_script_path = None   # type: Path
        self.build_origin = None        # type: Path
        self.run_log = self.path/'run.log'
        self.results_path = self.path/'results.json'

        build_config = self.config.get('build', {})

        self.build_script_path = self.path/'build.sh'
        if not self.build_script_path.exists():
            self._write_script(self.build_script_path,
                               build_config,
                               sys_vars)

        self.build_path = self.path/'build'
        if self.build_path.is_symlink():
            build_rp = self.build_path.resolve()
            self.build_hash = build_rp.name
        else:
            self.build_hash = self._create_build_hash(build_config)

        short_hash = self.build_hash[:self.BUILD_HASH_BYTES*2]
        self.build_name = '{hash}'.format(hash=short_hash)
        self.build_origin = pav_cfg.working_dir/'builds'/self.build_name

        run_config = self.config.get('run', {})
        if run_config:
            self.run_tmpl_path = self.path/'run.tmpl'
            self.run_script_path = self.path/'run.sh'
            if not self.run_tmpl_path.exists():
                self._write_script(self.run_tmpl_path, run_config, sys_vars)
        else:
            self.run_tmpl_path = None
            self.run_script_path = None

        if _id is None:
            self.status.set(STATES.CREATED, "Test directory setup complete.")

    @classmethod
    def load(cls, pav_cfg, test_id):
        """Load an old PavTest object given a test id.
        :param pav_cfg: The pavilion config
        :param int test_id: The test's id number.
        """

        path = utils.make_id_path(pav_cfg.working_dir/'tests', test_id)

        if not path.is_dir():
            raise PavTestError("Test directory for test id {} does not exist "
                               "at '{}' as expected."
                               .format(test_id, path))

        config = cls._load_config(path)

        return PavTest(pav_cfg, config, None, _id=test_id)

    def run_cmd(self):
        """Construct a shell command that would cause pavilion to run this
        test."""

        pav_path = self._pav_cfg.pav_root/'bin'/'pav'

        return '{} run {}'.format(pav_path, self.id)

    def _save_config(self):
        """Save the configuration for this test to the test config file."""

        config_path = self.path/'config'

        try:
            with config_path.open('w') as json_file:
                utils.json_dump(self.config, json_file)
        except (OSError, IOError) as err:
            raise PavTestError("Could not save PavTest ({}) config at {}: {}"
                               .format(self.name, self.path, err))
        except TypeError as err:
            raise PavTestError("Invalid type in config for ({}): {}"
                               .format(self.name, err))

    @classmethod
    def _load_config(cls, test_path):
        config_path = test_path/'config'

        if not config_path.is_file():
            raise PavTestError("Could not find config file for test at {}."
                               .format(test_path))

        try:
            with config_path.open('r') as config_file:
                # Because only string keys are allowed in test configs,
                # this is a reasonable way to load them.
                return json.load(config_file)
        except TypeError as err:
            raise PavTestError("Bad config values for config '{}': {}"
                               .format(config_path, err))
        except (IOError, OSError) as err:
            raise PavTestError("Error reading config file '{}': {}"
                               .format(config_path, err))

    def _find_file(self, file, sub_dir=None):
        """Look for the given file and return a full path to it. Relative paths
        are searched for in all config directories under 'test_src'.
        :param Path file: The path to the file.
        :param sub_dir: The subdirectory in each config directory in which to
            search.
        :returns: The full path to the found file, or None if no such file
            could be found.
        """

        if file.is_absolute():
            if file.exists():
                return file
            else:
                return None

        # Assemble a potential location from each config dir.
        for config_dir in self._pav_cfg.config_dirs:
            path = config_dir
            if sub_dir is not None:
                path = path/sub_dir
            path = path/file

            if path.exists():
                return path

        return None

    @staticmethod
    def _isurl(url):
        """Determine if the given path is a url."""
        parsed = urllib.parse.urlparse(url)
        return parsed.scheme != ''

    def _download_path(self, loc, filename):
        """Get the path to where a source_download would be downloaded.
        :param str loc: The url for the download, from the config's
            source_location field.
        :param str filename: The name of the download, from the config's
            source_download_name field."""

        if filename is None:
            url_parts = urllib.parse.urlparse(loc)
            path_parts = url_parts.path.split('/')
            if path_parts and path_parts[-1]:
                filename = path_parts[-1]
            else:
                # Use a hash of the url if we can't get a name from it.
                filename = hashlib.sha256(loc.encode()).hexdigest()

        return self._pav_cfg.working_dir/'downloads'/filename

    def _update_src(self, build_config):
        """Retrieve and/or check the existence of the files needed for the
            build. This can include pulling from URL's.
        :param dict build_config: The build configuration dictionary.
        :returns: src_path, extra_files
        """

        src_loc = build_config.get('source_location')
        if src_loc is None:
            return None

        # For URL's, check if the file needs to be updated, and try to do so.
        if self._isurl(src_loc):
            missing_libs = wget.missing_libs()
            if missing_libs:
                raise PavTestError(
                    "The dependencies needed for remote source retrieval "
                    "({}) are not available on this system. Please provide "
                    "your test source locally."
                    .format(', '.join(missing_libs)))

            dwn_name = build_config.get('source_download_name')
            src_dest = self._download_path(src_loc, dwn_name)

            wget.update(self._pav_cfg, src_loc, src_dest)

            return src_dest

        src_path = self._find_file(Path(src_loc), 'test_src')
        if src_path is None:
            raise PavTestError("Could not find and update src location '{}'"
                               .format(src_loc))

        if src_path.is_dir():
            # For directories, update the directories mtime to match the
            # latest mtime in the entire directory.
            self._date_dir(src_path)
            return src_path

        elif src_path.is_file():
            # For static files, we'll end up just hashing the whole thing.
            return src_path

        else:
            raise PavTestError("Source location '{}' points to something "
                               "unusable.".format(src_path))

    def _create_build_hash(self, build_config):
        """Turn the build config, and everything the build needs, into hash.
        This includes the build config itself, the source tarball, and all
        extra files. Additionally, system variables may be included in the
        hash if specified via the pavilion config."""

        # The hash order is:
        #  - The build script
        #  - The build specificity
        #  - The src archive.
        #    - For directories, the mtime (updated to the time of the most
        #      recently updated file) is hashed instead.
        #  - All of the build's 'extra_files'

        hash_obj = hashlib.sha256()

        # Update the hash with the contents of the build script.
        hash_obj.update(self._hash_file(self.build_script_path))

        specificity = build_config.get('specificity', '')
        hash_obj.update(specificity.encode('utf8'))

        src_path = self._update_src(build_config)

        if src_path is not None:
            if src_path.is_file():
                hash_obj.update(self._hash_file(src_path))
            elif src_path.is_dir():
                hash_obj.update(self._hash_dir(src_path))
            else:
                raise PavTestError("Invalid src location {}.".format(src_path))

        for extra_file in build_config.get('extra_files', []):
            extra_file = Path(extra_file)
            full_path = self._find_file(extra_file, 'test_src')

            if full_path is None:
                raise PavTestError("Could not find extra file '{}'"
                                   .format(extra_file))
            elif full_path.is_file():
                hash_obj.update(self._hash_file(full_path))
            elif full_path.is_dir():
                self._date_dir(full_path)

                hash_obj.update(self._hash_dir(full_path))
            else:
                raise PavTestError("Extra file '{}' must be a regular "
                                   "file or directory.".format(extra_file))

        hash_obj.update(build_config.get('specificity', '').encode('utf-8'))

        return hash_obj.hexdigest()[:self.BUILD_HASH_BYTES*2]

    def build(self):
        """Perform the build if needed, do a soft-link copy of the build
        directory into our test directory, and note that we've used the given
        build. Returns True if these steps completed successfully.
        """

        # Only try to do the build if it doesn't already exist.
        if not self.build_origin.exists():
            self.status.set(STATES.BUILDING,
                            "Starting build {}.".format(self.build_hash))
            # Make sure another test doesn't try to do the build at
            # the same time.
            # Note cleanup of failed builds HAS to occur under this lock to
            # avoid a race condition, even though it would be way simpler to
            # do it in .build()
            lock_path = self.build_origin.with_suffix('.lock')
            with lockfile.LockFile(lock_path, group=self._pav_cfg.shared_group):
                # Make sure the build wasn't created while we waited for
                # the lock.
                if not self.build_origin.exists():
                    build_dir = self.build_origin.with_suffix('.tmp')

                    try:
                        # Attempt to perform the actual build, this shouldn't
                        # raise an exception unless something goes terribly
                        # wrong.
                        # This will also set the test status for
                        # non-catastrophic cases.
                        if not self._build(build_dir):
                            return False

                        # Rename the build to it's final location.
                        build_dir.rename(self.build_origin)
                    finally:
                        # The build failed. The reason should already be set
                        # in the status file.
                        def handle_error(_, path, exc_info):
                            self.logger.error(
                                "Error removing temporary build "
                                "directory '%s': %s",
                                path, exc_info)

                        if build_dir.exists():
                            # Cleanup the temporary build tree.
                            os.mkdir(str(self.build_path))
                            os.rename(str(build_dir / 'pav_build_log'),
                                      str(self.build_path / 'pav_build_log'))
                            shutil.rmtree(path=build_dir.as_posix(),
                                          onerror=handle_error)
                else:
                    self.status.set(
                        STATES.BUILDING,
                        "Build {} created while waiting for build lock."
                        .format(self.build_hash))

                # Make a symlink in the build directory that points to
                # the original test that built it
                try:
<<<<<<< HEAD
                    dst = self.build_origin / 'test'
                    src = self.path
                    dst.symlink_to(src, True)
                    dst.resolve()
                except: 
=======
                    dst = self.build_origin/'.built_by'
                    src = self.path
                    dst.symlink_to(src, True)
                    dst.resolve()
                except OSError:
>>>>>>> ce530dd6
                    self.LOGGER.warning("Could not create symlink to test")

        else:
            self.status.set(STATES.BUILDING,
                            "Build {} already exists.".format(self.build_hash))

        # Perform a symlink copy of the original build directory into our test
        # directory.
        try:
            shutil.copytree(self.build_origin.as_posix(),
                            self.build_path.as_posix(),
                            symlinks=True,
                            copy_function=utils.symlink_copy)
        except OSError as err:
            msg = "Could not perform the build directory copy: {}".format(err)
            self.status.set(STATES.BUILD_ERROR, msg)
            self.logger.error(msg)
            return False

        # Touch the original build directory, so that we know it was used
        # recently.
        try:
            now = time.time()
            os.utime(self.build_origin.as_posix(), (now, now))
        except OSError as err:
            self.logger.warning(
                "Could not update timestamp on build directory '%s': %s",
                self.build_origin, err)

        return True

    # A process should produce some output at least once every this many
    # seconds.
    BUILD_SILENT_TIMEOUT = 30

    def _build(self, build_dir):
        """Perform the build. This assumes there actually is a build to perform.
        :param Path build_dir: The directory in which to perform the build.
        :returns: True or False, depending on whether the build appears to have
            been successful.
        """
        try:
            self._setup_build_dir(build_dir)
        except PavTestError as err:
            self.status.set(STATES.BUILD_ERROR,
                            "Error setting up build directory '{}': {}"
                            .format(build_dir, err))
            return False

        build_log_path = build_dir/'pav_build_log'

        try:
            # Do the build, and wait for it to complete.
            with build_log_path.open('w') as build_log:
                # Build scripts take the test id as a first argument.
                cmd = [self.build_script_path.as_posix(), str(self.id)]
                proc = subprocess.Popen(cmd,
                                        cwd=build_dir.as_posix(),
                                        stdout=build_log,
                                        stderr=subprocess.STDOUT)

                timeout = self.BUILD_SILENT_TIMEOUT
                result = None
                while result is None:
                    try:
                        result = proc.wait(timeout=timeout)
                    except subprocess.TimeoutExpired:
                        log_stat = build_log_path.stat()
                        quiet_time = time.time() - log_stat.st_mtime
                        # Has the output file changed recently?
                        if self.BUILD_SILENT_TIMEOUT < quiet_time:
                            # Give up on the build, and call it a failure.
                            proc.kill()
                            self.status.set(STATES.BUILD_FAILED,
                                            "Build timed out after {} seconds."
                                            .format(self.BUILD_SILENT_TIMEOUT))
                            return False
                        else:
                            # Only wait a max of BUILD_SILENT_TIMEOUT next
                            # 'wait'
                            timeout = self.BUILD_SILENT_TIMEOUT - quiet_time


        except subprocess.CalledProcessError as err:
            self.status.set(STATES.BUILD_ERROR,
                            "Error running build process: {}".format(err))
            return False

        except (IOError, OSError) as err:
            self.status.set(STATES.BUILD_ERROR,
                            "Error that's probably related to writing the "
                            "build output: {}".format(err))
            return False

        try:
            self._fix_build_permissions()
        except OSError as err:
            self.logger.warning("Error fixing build permissions: %s",
                                err)

        if result != 0:
            self.status.set(STATES.BUILD_FAILED,
                            "Build returned a non-zero result.")
            return False
        else:

            self.status.set(STATES.BUILD_DONE, "Build completed successfully.")
            return True

    TAR_SUBTYPES = (
        'gzip',
        'x-gzip',
        'x-bzip2',
        'x-xz',
        'x-tar',
        'x-lzma',
    )

    def _setup_build_dir(self, build_path):
        """Setup the build directory, by extracting or copying the source
            and any extra files.
        :param build_path: Path to the intended build directory.
        :return: None
        """

        build_config = self.config.get('build', {})

        src_loc = build_config.get('source_location')
        if src_loc is None:
            src_path = None
        elif self._isurl(src_loc):
            # Remove special characters from the url to get a reasonable
            # default file name.
            download_name = build_config.get('source_download_name')
            # Download the file to the downloads directory.
            src_path = self._download_path(src_loc, download_name)
        else:
            src_path = self._find_file(Path(src_loc), 'test_src')
            if src_path is None:
                raise PavTestError("Could not find source file '{}'"
                                   .format(src_path))

        if src_path is None:
            # If there is no source archive or data, just make the build
            # directory.
            build_path.mkdir()

        elif src_path.is_dir():
            # Recursively copy the src directory to the build directory.
            shutil.copytree(src_path.as_posix(),
                            build_path.as_posix(),
                            symlinks=True)

        elif src_path.is_file():
            # Handle decompression of a stream compressed file. The interfaces
            # for the libs are all the same; we just have to choose the right
            # one to use. Zips are handled as an archive, below.
            category, subtype = utils.get_mime_type(src_path)

            if category == 'application' and subtype in self.TAR_SUBTYPES:
                if tarfile.is_tarfile(src_path.as_posix()):
                    try:
                        with tarfile.open(src_path.as_posix(), 'r') as tar:
                            # Filter out all but the top level items.
                            top_level = [m for m in tar.members
                                         if '/' not in m.name]
                            # If the file contains only a single directory,
                            # make that directory the build directory. This
                            # should be the default in most cases.
                            if len(top_level) == 1 and top_level[0].isdir():
                                tmpdir = build_path.with_suffix('.extracted')
                                tmpdir.mkdir()
                                tar.extractall(tmpdir.as_posix())
                                opath = tmpdir/top_level[0].name
                                opath.rename(build_path)
                                tmpdir.rmdir()
                            else:
                                # Otherwise, the build path will contain the
                                # extracted contents of the archive.
                                build_path.mkdir()
                                tar.extractall(build_path.as_posix())
                    except (OSError, IOError,
                            tarfile.CompressionError, tarfile.TarError) as err:
                        raise PavTestError(
                            "Could not extract tarfile '{}' into '{}': {}"
                            .format(src_path, build_path, err))

                else:
                    # If it's a compressed file but isn't a tar, extract the
                    # file into the build directory.
                    # All the python compression libraries have the same basic
                    # interface, so we can just dynamically switch between
                    # modules.
                    if subtype in ('gzip', 'x-gzip'):
                        comp_lib = gzip
                    elif subtype == 'x-bzip2':
                        comp_lib = bz2
                    elif subtype in ('x-xz', 'x-lzma'):
                        comp_lib = lzma
                    elif subtype == 'x-tar':
                        raise PavTestError(
                            "Test src file '{}' is a bad tar file."
                            .format(src_path))
                    else:
                        raise RuntimeError("Unhandled compression type. '{}'"
                                           .format(subtype))

                    decomp_fn = src_path.with_suffix('').name
                    decomp_fn = build_path/decomp_fn
                    build_path.mkdir()

                    try:
                        with comp_lib.open(src_path.as_posix()) as infile, \
                                decomp_fn.open('wb') as outfile:
                            shutil.copyfileobj(infile, outfile)
                    except (OSError, IOError, lzma.LZMAError) as err:
                        raise PavTestError(
                            "Error decompressing compressed file "
                            "'{}' into '{}': {}"
                            .format(src_path, decomp_fn, err))

            elif category == 'application' and subtype == 'zip':
                try:
                    # Extract the zipfile, under the same conditions as
                    # above with tarfiles.
                    with zipfile.ZipFile(src_path.as_posix()) as zipped:

                        tmpdir = build_path.with_suffix('.unzipped')
                        tmpdir.mkdir()
                        zipped.extractall(tmpdir.as_posix())

                        files = os.listdir(tmpdir.as_posix())
                        if len(files) == 1 and (tmpdir/files[0]).is_dir():
                            # Make the zip's root directory the build dir.
                            (tmpdir/files[0]).rename(build_path)
                            tmpdir.rmdir()
                        else:
                            # The overall contents of the zip are the build dir.
                            tmpdir.rename(build_path)

                except (OSError, IOError, zipfile.BadZipFile) as err:
                    raise PavTestError(
                        "Could not extract zipfile '{}' into destination "
                        "'{}': {}".format(src_path, build_path, err))

            else:
                # Finally, simply copy any other types of files into the build
                # directory.
                dest = build_path/src_path.name
                try:
                    build_path.mkdir()
                    shutil.copy(src_path.as_posix(), dest.as_posix())
                except OSError as err:
                    raise PavTestError(
                        "Could not copy test src '{}' to '{}': {}"
                        .format(src_path, dest, err))

        # Now we just need to copy over all of the extra files.
        for extra in build_config.get('extra_files', []):
            extra = Path(extra)
            path = self._find_file(extra, 'test_src')
            dest = build_path/path.name
            try:
                shutil.copy(path.as_posix(), dest.as_posix())
            except OSError as err:
                raise PavTestError(
                    "Could not copy extra file '{}' to dest '{}': {}"
                    .format(path, dest, err))

    RUN_SILENT_TIMEOUT = 5*60

    def _fix_build_permissions(self):
        """The files in a build directory should never be writable, but
            directories should be. Users are thus allowed to delete build
            directories and their files, but never modify them. Additions,
            deletions within test build directories will effect the soft links,
            not the original files themselves. (This applies both to owner and
            group).
        :raises OSError: If we lack permissions or something else goes wrong."""

        # We rely on the umask to handle most restrictions.
        # This just masks out the write bits.
        file_mask = 0o777555

        # We shouldn't have to do anything to directories, they should have
        # the correct permissions already.
        for path, _, files in os.walk(self.build_origin.as_posix()):
            path = Path(path)
            for file in files:
                file_path = path/file
                file_stat = file_path.stat()
                file_path.lchmod(file_stat.st_mode & file_mask)

    def run(self, sched_vars, sys_vars):
        """Run the test, returning True on success, False otherwise.
        :param dict sched_vars: The scheduler variables for resolving the build
            template.
        :param dict sys_vars: The system variables."""

        self.status.set(STATES.PREPPING_RUN,
                        "Resolving final run script.")

        if self.run_tmpl_path is not None:
            # Convert the run script template into the final run script.
            try:
                var_man = variables.VariableSetManager()
                var_man.add_var_set('sched', sched_vars)
                var_man.add_var_set('sys', sys_vars)

                self.resolve_template(self.run_tmpl_path,
                                      self.run_script_path,
                                      var_man)
            except KeyError as err:
                msg = ("Error converting run template '{}' into the final "
                       "script: {}"
                       .format(self.run_tmpl_path, err))
                self.logger.error(msg)
                self.status.set(STATES.RUN_ERROR, msg)
                return STATES.RUN_ERROR
            except PavTestError as err:
                self.logger.error(err)
                self.status.set(STATES.RUN_ERROR, err)
                return STATES.RUN_ERROR

        with self.run_log.open('wb') as run_log:
            self.status.set(STATES.RUNNING,
                            "Starting the run script.")

            local_tz = tzlocal.get_localzone()

            self._started = local_tz.localize(datetime.datetime.now())

            # TODO: There should always be a build directory, even if there
            #       isn't a build.
            # Set the working directory to the build path, if there is one.
            run_wd = None
            if self.build_path is not None:
                run_wd = self.build_path.as_posix()

            # Run scripts take the test id as a first argument.
            cmd = [self.run_script_path.as_posix(), str(self.id)]
            proc = subprocess.Popen(cmd,
                                    cwd=run_wd,
                                    stdout=run_log,
                                    stderr=subprocess.STDOUT)

            # Run the test, but timeout if it doesn't produce any output every
            # RUN_SILENT_TIMEOUT seconds
            timeout = self.RUN_SILENT_TIMEOUT
            result = None
            while result is None:
                try:
                    result = proc.wait(timeout=timeout)
                except subprocess.TimeoutExpired:
                    out_stat = self.run_log.stat()
                    quiet_time = time.time() - out_stat.st_mtime
                    # Has the output file changed recently?
                    if self.RUN_SILENT_TIMEOUT < quiet_time:
                        # Give up on the build, and call it a failure.
                        proc.kill()
                        self.status.set(STATES.RUN_FAILED,
                                        "Run timed out after {} seconds."
                                        .format(self.RUN_SILENT_TIMEOUT))
                        self._finished = local_tz.localize(
                            datetime.datetime.now())
                        return STATES.RUN_TIMEOUT
                    else:
                        # Only wait a max of BUILD_SILENT_TIMEOUT next 'wait'
                        timeout = self.RUN_SILENT_TIMEOUT - quiet_time

        self._finished = local_tz.localize(datetime.datetime.now())
        if result != 0:
            self.status.set(STATES.RUN_FAILED, "Test run failed.")
            return STATES.RUN_FAILED
        else:
            self.status.set(STATES.RUN_DONE,
                            "Test run has completed successfully.")
            return STATES.RUN_DONE

    def set_run_complete(self):
        """Write a file in the test directory that indicates that the test
        has completed a run, one way or another. This should only be called
        when we're sure their won't be any more status changes."""

        # Write the current time to the file. We don't actually use the contents
        # of the file, but it's nice to have another record of when this was
        # run.
        with (self.path/'RUN_COMPLETE').open('w') as run_complete:
            run_complete.write(
                tzlocal.get_localzone().localize(
                    datetime.datetime.now()
                ).isoformat()
            )

    WAIT_INTERVAL = 0.5

    def wait(self, timeout=None):
        """Wait for the test run to be complete. This works across hosts, as
        it simply checks for files in the run directory.
        :param Union(None, float) timeout: How long to wait in seconds. If
            this is None, wait forever.
        :raises TimeoutError: if the timeout expires.
        """

        run_complete_file = self.path/'RUN_COMPLETE'

        if timeout is not None:
            timeout = time.time() + timeout

        while 1:
            if run_complete_file.exists():
                return

            time.sleep(self.WAIT_INTERVAL)

            if timeout is not None and time.time() > timeout:
                raise TimeoutError("Timed out waiting for test '{}' to "
                                   "complete".format(self.id))

    def gather_results(self, run_result):
        """Process and log the results of the test, including the default set
        of result keys.

        Default Result Keys:
          name - The name of the test
          id - The test id
          created - When the test was created.
          started - When the test was started.
          finished - When the test finished running (or failed).
          duration - Length of the test run.
          result - Defaults to PASS if the test completed (with a zero
            exit status). Is generally expected to be overridden by other
            result parsers.

        :param str run_result: The result of the run.
        """

        if self._finished is None:
            raise RuntimeError(
                "test.gather_results can't be run unless the test was run"
                "(or an attempt was made to run it. "
                "This occurred for test {s.name}, #{s.id}"
                .format(s=self)
            )

        parser_configs = self.config['results']

        # Create a human readable timestamp from the test directories
        # modified (should be creation) timestamp.
        created = tzlocal.get_localzone().localize(
            datetime.datetime.fromtimestamp(
                self.path.stat().st_mtime
            )
        ).isoformat(" ")

        if run_result == STATES.RUN_DONE:
            default_result = result_parsers.PASS
        else:
            default_result = result_parsers.FAIL

        results = {
            # These can't be overridden
            'name': self.name,
            'id': self.id,
            'created': created,
            'started': self._started.isoformat(" "),
            'finished': self._finished.isoformat(" "),
            'duration': str(self._finished - self._started),
            # This may be overridden by result parsers.
            'result': default_result
        }

        self.status.set(STATES.RESULTS,
                        "Parsing {} result types."
                        .format(len(parser_configs)))

        results = result_parsers.parse_results(self, results)

        return results

    def save_results(self, results):
        """Save the results to the results file.
        :param dict results: The results dictionary.
        """

        with self.results_path.open('w') as results_file:
            json.dump(results, results_file)

    def load_results(self):
        """Load results from the results file.
        :returns A dict of results, or None if the results file doesn't exist.
        """

        if self.results_path.exists():
            with self.results_path.open() as results_file:
                return json.load(results_file)
        else:
            return None

    @property
    def is_built(self):
        """Whether the build for this test exists.
        :returns: True if the build exists (or the test doesn't have a build),
            False otherwise.
        """

        if self.build_path.resolve().exists():
            return True
        else:
            return False

    @property
    def job_id(self):

        path = self.path/'jobid'

        if self._job_id is not None:
            return self._job_id

        try:
            with path.open('r') as job_id_file:
                self._job_id = job_id_file.read()
        except FileNotFoundError:
            return None
        except (OSError, IOError) as err:
            self.logger.error("Could not read jobid file '%s': %s",
                              path, err)
            return None

        return self._job_id

    @job_id.setter
    def job_id(self, job_id):

        path = self.path/'jobid'

        try:
            with path.open('w') as job_id_file:
                job_id_file.write(job_id)
        except (IOError, OSError) as err:
            self.logger.error("Could not write jobid file '%s': %s",
                              path, err)

        self._job_id = job_id

    @property
    def timestamp(self):
        """Return the unix timestamp for this test, based on the last
        modified date for the test directory."""
        return self.path.stat().st_mtime

    def _hash_dict(self, mapping):
        """Create a hash from the keys and items in 'mapping'. Keys are
            processed in order. Can handle lists and other dictionaries as
            values.
        :param dict mapping: The dictionary to hash.
        """

        hash_obj = hashlib.sha256()

        for key in sorted(mapping.keys()):
            hash_obj.update(str(key).encode('utf-8'))

            val = mapping[key]

            if isinstance(val, str):
                hash_obj.update(val.encode('utf-8'))
            elif isinstance(val, list):
                for item in val:
                    hash_obj.update(item.encode('utf-8'))
            elif isinstance(val, dict):
                hash_obj.update(self._hash_dict(val))

        return hash_obj.digest()

    def _hash_file(self, path):
        """Hash the given file (which is assumed to exist).
        :param Path path: Path to the file to hash.
        """

        hash_obj = hashlib.sha256()

        with path.open('rb') as file:
            chunk = file.read(self._BLOCK_SIZE)
            while chunk:
                hash_obj.update(chunk)
                chunk = file.read(self._BLOCK_SIZE)

        return hash_obj.digest()

    @staticmethod
    def _hash_dir(path):
        """Instead of hashing the files within a directory, we just create a
            'hash' based on it's name and mtime, assuming we've run _date_dir
            on it before hand. This produces an arbitrary string, not a hash.
        :param Path path: The path to the directory.
        :returns: The 'hash'
        """

        dir_stat = path.stat()
        return '{} {:0.5f}'.format(path, dir_stat.st_mtime).encode('utf-8')

    @staticmethod
    def _date_dir(base_path):
        """Update the mtime of the given directory or path to the the latest
        mtime contained within.
        :param Path base_path: The root of the path to evaluate.
        """

        src_stat = base_path.stat()
        latest = src_stat.st_mtime

        paths = utils.flat_walk(base_path)
        for path in paths:
            dir_stat = path.stat()
            if dir_stat.st_mtime > latest:
                latest = dir_stat.st_mtime

        if src_stat.st_mtime != latest:
            os.utime(base_path.as_posix(), (src_stat.st_atime, latest))

    def _write_script(self, path, config, sys_vars):
        """Write a build or run script or template. The formats for each are
            identical.
        :param str path: Path to the template file to write.
        :param dict config: Configuration dictionary for the script file.
        :return:
        """

        if sys_vars is None:
            raise RuntimeError("Trying to write script without sys_vars "
                               "in test '{}'.".format(self.id))

        script = scriptcomposer.ScriptComposer(
            details=scriptcomposer.ScriptDetails(
                path=path,
                group=self._pav_cfg.shared_group,
            ))

        pav_lib_bash = self._pav_cfg.pav_root/'bin'/'pav-lib.bash'

        # If we include this directly, it breaks build hashing.
        script.comment('The first (and only) argument of the build script is '
                       'the test id.')
        script.env_change({'TEST_ID': '$1'})
        script.command('source {}'.format(pav_lib_bash))

        modules = config.get('modules', [])
        if modules:
            script.newline()
            script.comment('Perform module related changes to the environment.')

            for module in config.get('modules', []):
                script.module_change(module, sys_vars)

        env = config.get('env', {})
        if env:
            script.newline()
            script.comment("Making any environment changes needed.")
            script.env_change(config.get('env', {}))

        script.newline()
        cmds = config.get('cmds', [])
        if cmds:
            script.comment("Perform the sequence of test commands.")
            for line in config.get('cmds', []):
                for split_line in line.split('\n'):
                    script.command(split_line)
        else:
            script.comment('No commands given for this script.')

        script.write()

    @classmethod
    def resolve_template(cls, tmpl_path, script_path, var_man):
        """Resolve the test deferred variables using the appropriate escape
            sequence.
        :param Path tmpl_path: Path to the template file to read.
        :param Path script_path: Path to the script file to write.
        :param variables.VariableSetManager var_man: A variable set manager for
            retrieving found variables. Is expected to contain the sys and
            sched variable sets.
        :raises KeyError: For unknown variables in the template.
        """

        try:
            with tmpl_path.open('r') as tmpl, \
                 script_path.open('w') as script:

                for line in tmpl.readlines():
                    script.write(var_man.resolve_deferred_str(line))

            # Add group and owner execute permissions to the produced script.
            new_mode = (script_path.stat().st_mode |
                        stat.S_IXGRP |
                        stat.S_IXUSR)
            os.chmod(script_path.as_posix(), new_mode)

        except ValueError as err:
            raise PavTestError("Problem escaping run template file '{}': {}"
                               .format(tmpl_path, err))

        except (IOError, OSError) as err:
            raise PavTestError("Failed processing run template file '{}' into "
                               "run script'{}': {}"
                               .format(tmpl_path, script_path, err))

    @staticmethod
    def create_id_dir(id_dir):
        """In the given directory, create the lowest numbered (positive integer)
        directory that doesn't already exist.
        :param Path id_dir: Path to the directory that contains these 'id'
            directories
        :returns: The id and path to the created directory.
        :rtype: list(int, Path)
        :raises OSError: on directory creation failure.
        :raises TimeoutError: If we couldn't get the lock in time.

        """

        lockfile_path = id_dir/'.lockfile'
        with lockfile.LockFile(lockfile_path, timeout=1):
            ids = os.listdir(str(id_dir))
            # Only return the test directories that could be integers.
            ids = filter(str.isdigit, ids)
            ids = filter(lambda d: (id_dir/d).is_dir(), ids)
            ids = list(map(int, ids))
            ids.sort()

            # Find the first unused id.
            id_ = 1
            while id_ in ids:
                id_ += 1

            path = utils.make_id_path(id_dir, id_)
            path.mkdir()

        return id_, path

    def __repr__(self):
        return "PavTest({s.name}-{s.id})".format(s=self)

<|MERGE_RESOLUTION|>--- conflicted
+++ resolved
@@ -428,19 +428,11 @@
                 # Make a symlink in the build directory that points to
                 # the original test that built it
                 try:
-<<<<<<< HEAD
-                    dst = self.build_origin / 'test'
-                    src = self.path
-                    dst.symlink_to(src, True)
-                    dst.resolve()
-                except: 
-=======
                     dst = self.build_origin/'.built_by'
                     src = self.path
                     dst.symlink_to(src, True)
                     dst.resolve()
                 except OSError:
->>>>>>> ce530dd6
                     self.LOGGER.warning("Could not create symlink to test")
 
         else:
@@ -1181,5 +1173,4 @@
         return id_, path
 
     def __repr__(self):
-        return "PavTest({s.name}-{s.id})".format(s=self)
-
+        return "PavTest({s.name}-{s.id})".format(s=self)