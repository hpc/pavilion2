--- conflicted
+++ resolved
@@ -137,14 +137,6 @@
     def __iter__(self):
         return self.keys()
 
-<<<<<<< HEAD
-=======
-    def as_dict(self):
-        """Convert into a dictionary."""
-
-        return dict(self)
-
->>>>>>> c19ffaf2
     def values(self):
         """Produce an iterable of the values."""
 
@@ -178,7 +170,6 @@
         other_dict = {k: v for k, v in other.items()}
         return this_dict == other_dict
 
-<<<<<<< HEAD
     def as_dict(self) -> dict:
         """Return keys and values as a standard dictionary."""
 
@@ -187,9 +178,6 @@
             adict[key] = value
 
         return adict
-
-=======
->>>>>>> c19ffaf2
 
 class PavConfig(PavConfigDict):
     """Define types and attributes for Pavilion config options."""
@@ -483,11 +471,7 @@
 class LocalConfig(PavConfigDict):
     """This provides type checkers something to working with. See PavConfig above."""
     def __init__(self, set_attrs: dict = None):
-<<<<<<< HEAD
-        self.label: str = 'dummy'
-=======
         self.label: str = None
->>>>>>> c19ffaf2
         self.working_dir: Union[None, Path] = None
         self.path: OptPath = None
         self.group: Union[str, None] = None
