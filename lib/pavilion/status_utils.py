"""A collection of utilities for getting the current status of test runs
and series."""

import os
import sys
import time
import multiprocessing as mp
from typing import TextIO, List
from functools import partial

<<<<<<< HEAD
=======
from pavilion import commands
from pavilion import config
>>>>>>> 68eb7765
from pavilion import output
from pavilion import schedulers
from pavilion.status_file import STATES
from pavilion.test_run import (TestRun, TestRunError, TestRunNotFoundError)


def get_last_ctime(path):
    """Gets the time path was modified."""
    mtime = os.path.getmtime(str(path))
    ctime = str(time.ctime(mtime))
    ctime = ctime[11:19]
    return ctime


def status_from_test_obj(pav_cfg: dict, test: TestRun):

    """Takes a test object or list of test objects and creates the dictionary
    expected by the print_status function.

:param pav_cfg: Pavilion base configuration.
:param test: Pavilion test object.
:return: List of dictionary objects containing the test ID, name,
         stat time of state update, and note associated with that state.
:rtype: list(dict)
    """

    status_f = test.status.current()

    if status_f.state == STATES.SCHEDULED:
        sched = schedulers.get_plugin(test.scheduler)
        status_f = sched.job_status(pav_cfg, test)
    elif status_f.state == STATES.BUILDING:
        last_update = test.builder.log_updated()
        status_f.note = ' '.join([
            status_f.note, '\nLast updated: ',
            str(last_update) if last_update is not None else '<unknown>'])
    elif status_f.state == STATES.RUNNING:
        last_update = get_last_ctime(test.path/'run.log')
        status_f.note = ' '.join([
            status_f.note, '\nLast updated:',
            str(last_update) if last_update is not None else '<unknown>'])

    return {
        'test_id': test.id,
        'name':    test.name,
        'state':   status_f.state,
        'time':    status_f.when,
        'note':    status_f.note,
    }


<<<<<<< HEAD
def get_statuses(pav_cfg, tests: List[TestRun]):
=======
def get_tests(pav_cfg, tests: List['str'], errfile: TextIO) -> List[int]:
    """Convert a list of test id's and series id's into a list of test id's.

    :param pav_cfg: The pavilion config
    :param tests: A list of tests or test series names.
    :param errfile: stream to output errors as needed
    :return: List of test objects
    """

    tests = [str(test) for test in tests.copy()]

    if not tests:
        # Get the last series ran by this user
        series_id = series_util.load_user_series_id(pav_cfg)
        if series_id is not None:
            tests.append(series_id)
        else:
            raise commands.CommandError(
                "No tests specified and no last series was found."
            )

    test_list = []

    for test_id in tests:
        # Series start with 's', like 'snake'.
        if test_id.startswith('s'):
            try:
                test_list.extend(series.TestSeries.from_id(pav_cfg,
                                                           test_id).tests)
            except series_util.TestSeriesError as err:
                output.fprint(
                    "Suite {} could not be found.\n{}"
                    .format(test_id, err),
                    file=errfile,
                    color=output.RED
                )
                continue
        # Test
        else:
            test_list.append(test_id)

    return list(map(int, test_list))


def get_status(test_id, pav_conf):
    """Return the status of a single test_id.
    Allows the statuses to be queried in parallel with map.
    :param test_id: The test id being queried.
    :param pav_conf: The Pavilion config.
    """

    try:
        test = TestRun.load(pav_conf, test_id)
        test_status = status_from_test_obj(pav_conf, test)

    except (TestRunError, TestRunNotFoundError) as err:
        test_status = {
            'test_id': test_id,
            'name':    "",
            'state':   STATES.UNKNOWN,
            'time':    None,
            'note':    "Test not found: {}".format(err)
        }

    return test_status


def get_statuses(pav_cfg, test_ids, errfile=None):
>>>>>>> 68eb7765
    """Return the statuses for all given test id's.
    :param pav_cfg: The Pavilion config.
    :param tests: A list of test ids to load.
    """

<<<<<<< HEAD
    test_statuses = []

    for test in tests:
        try:
            test_statuses.append(status_from_test_obj(pav_cfg, test))

        except (TestRunError, TestRunNotFoundError) as err:
            test_statuses.append({
                'test_id': test.full_id,
                'name':    "",
                'state':   STATES.UNKNOWN,
                'time':    None,
                'note':    "Test not found: {}".format(err)
            })
=======
    test_ids = get_tests(pav_cfg, test_ids, errfile=errfile)

    get_this_status = partial(get_status, pav_conf=pav_cfg)

    # The TestRun object cannot be pickled in python < 3.7 because
    # it contains threading which causes parallel execution to fail.
    if sys.version_info.minor > 6:
        ncpu = min(config.NCPU, len(test_ids))
        mp_pool = mp.Pool(processes=ncpu)
        test_statuses = mp_pool.map(get_this_status, test_ids)
    else:
        test_statuses = map(get_this_status, test_ids)
>>>>>>> 68eb7765

    return test_statuses


def print_status(statuses, outfile, json=False):
    """Prints the statuses provided in the statuses parameter.

:param list statuses: list of dictionary objects containing the test
                      ID, name, state, time of state update, and note
                      associated with that state.
:param bool json: Whether state should be printed as a JSON object or
                  not.
:param stream outfile: Stream to which the statuses should be printed.
:return: success or failure.
:rtype: int
"""

    ret_val = 1
    for stat in statuses:
        if stat['note'] != "Test not found.":
            ret_val = 0
    if json:
        json_data = {'statuses': statuses}
        output.json_dump(json_data, outfile)
    else:
        fields = ['test_id', 'name', 'state', 'time', 'note']
        output.draw_table(
            outfile=outfile,
            field_info={
                'time': {'transform': output.get_relative_timestamp}
            },
            fields=fields,
            rows=statuses,
            title='Test statuses')

    return ret_val


def print_from_tests(pav_cfg, tests, outfile, json=False):
    """Print the statuses given a list of test objects or a single test object.

    :param dict pav_cfg: Base pavilion configuration.
    :param Union(test_run.TestRun,list(test_run.TestRun) tests:
        Single or list of test objects.
    :param bool json: Whether the output should be a JSON object or not.
    :param stream outfile: Stream to which the statuses should be printed.
    :return: 0 for success.
    :rtype: int
    """

    status_list = [status_from_test_obj(pav_cfg, test) for test in tests]
    return print_status(status_list, outfile, json)


def status_history_from_test_obj(test: TestRun) -> List[dict]:
    """Takes a test object and creates the dictionary expected by the
    print_status_history function

    :param test: Pavilion test run object.
    :return: List of dictionary objects containing the test ID, name,
             stat time of state update, and note associated with that state.
    """

    status_history = []

    status_history_list = test.status.history()

    for status in status_history_list:
        status_history.append({
            'state':   status.state,
            'time':    status.when,
            'note':    status.note,
        })

    return status_history


def print_status_history(pav_cfg: dict, test: TestRun, outfile: TextIO,
                         json: bool = False):
    """Print the status history for a given test object.

    :param pav_cfg: Base pavilion configuration.
    :param test: Single test object.
    :param outfile: Stream to which the status history should be printed.
    :param json: Whether the output should be a JSON object or not
    :return: 0 for success.
    """

    status_history = status_history_from_test_obj(test)

    ret_val = 1
    for status in status_history:
        if status['note'] != "Test not found.":
            ret_val = 0
    if json:
        json_data = {'status_history': status_history}
        output.json_dump(json_data, outfile)
    else:
        fields = ['state', 'time', 'note']
        output.draw_table(
            outfile=outfile,
            field_info={
                'time': {'transform': output.get_relative_timestamp}
            },
            fields=fields,
            rows=status_history,
            title='Test {} Status History ({})'.format(test.id, test.name))

    return ret_val<|MERGE_RESOLUTION|>--- conflicted
+++ resolved
@@ -8,12 +8,10 @@
 from typing import TextIO, List
 from functools import partial
 
-<<<<<<< HEAD
-=======
 from pavilion import commands
 from pavilion import config
->>>>>>> 68eb7765
 from pavilion import output
+from pavilion import series
 from pavilion import schedulers
 from pavilion.status_file import STATES
 from pavilion.test_run import (TestRun, TestRunError, TestRunNotFoundError)
@@ -64,9 +62,6 @@
     }
 
 
-<<<<<<< HEAD
-def get_statuses(pav_cfg, tests: List[TestRun]):
-=======
 def get_tests(pav_cfg, tests: List['str'], errfile: TextIO) -> List[int]:
     """Convert a list of test id's and series id's into a list of test id's.
 
@@ -80,7 +75,7 @@
 
     if not tests:
         # Get the last series ran by this user
-        series_id = series_util.load_user_series_id(pav_cfg)
+        series_id = series.load_user_series_id(pav_cfg)
         if series_id is not None:
             tests.append(series_id)
         else:
@@ -94,12 +89,11 @@
         # Series start with 's', like 'snake'.
         if test_id.startswith('s'):
             try:
-                test_list.extend(series.TestSeries.from_id(pav_cfg,
-                                                           test_id).tests)
-            except series_util.TestSeriesError as err:
+                test_list.extend(series.TestSeries.load(pav_cfg, test_id).tests)
+            except series.TestSeriesError as err:
                 output.fprint(
                     "Suite {} could not be found.\n{}"
-                    .format(test_id, err),
+                        .format(test_id, err),
                     file=errfile,
                     color=output.RED
                 )
@@ -134,42 +128,22 @@
     return test_status
 
 
-def get_statuses(pav_cfg, test_ids, errfile=None):
->>>>>>> 68eb7765
+def get_statuses(pav_cfg, tests: List[TestRun], errfile=None):
     """Return the statuses for all given test id's.
     :param pav_cfg: The Pavilion config.
     :param tests: A list of test ids to load.
     """
 
-<<<<<<< HEAD
-    test_statuses = []
-
-    for test in tests:
-        try:
-            test_statuses.append(status_from_test_obj(pav_cfg, test))
-
-        except (TestRunError, TestRunNotFoundError) as err:
-            test_statuses.append({
-                'test_id': test.full_id,
-                'name':    "",
-                'state':   STATES.UNKNOWN,
-                'time':    None,
-                'note':    "Test not found: {}".format(err)
-            })
-=======
-    test_ids = get_tests(pav_cfg, test_ids, errfile=errfile)
-
     get_this_status = partial(get_status, pav_conf=pav_cfg)
 
     # The TestRun object cannot be pickled in python < 3.7 because
     # it contains threading which causes parallel execution to fail.
     if sys.version_info.minor > 6:
-        ncpu = min(config.NCPU, len(test_ids))
+        ncpu = min(config.NCPU, len(tests))
         mp_pool = mp.Pool(processes=ncpu)
-        test_statuses = mp_pool.map(get_this_status, test_ids)
+        test_statuses = mp_pool.map(get_this_status, tests)
     else:
-        test_statuses = map(get_this_status, test_ids)
->>>>>>> 68eb7765
+        test_statuses = map(get_this_status, tests)
 
     return test_statuses
 
