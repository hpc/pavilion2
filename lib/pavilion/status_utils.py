"""A collection of utilities for getting the current status of test runs
and series."""

import time
from concurrent.futures import ThreadPoolExecutor
from functools import partial
from typing import TextIO, List

from pavilion import exceptions
from pavilion import output
from pavilion import schedulers
from pavilion import series
from pavilion.exceptions import TestRunError, TestRunNotFoundError, DeferredError
from pavilion.status_file import STATES
from pavilion.test_run import (TestRun)


def format_mtime(mtime):
    """Gets the time path was modified."""
    ctime = str(time.ctime(mtime))
    ctime = ctime[11:19]
    return ctime


RUNNING_UPDATE_TIMEOUT = 5


def status_from_test_obj(pav_cfg: dict, test: TestRun):

    """Takes a test object or list of test objects and creates the dictionary
    expected by the print_status function.

:param pav_cfg: Pavilion base configuration.
:param test: Pavilion test object.
:return: List of dictionary objects containing the test ID, name,
         stat time of state update, and note associated with that state.
:rtype: list(dict)
    """

    status_f = test.status.current()

    if status_f.state in STATES.RUNNING:
        sched = schedulers.get_plugin(test.scheduler)
        status_f = sched.job_status(pav_cfg, test)
    elif status_f.state == STATES.BUILDING:
        last_update = test.builder.log_updated()
        status_f.note = ' '.join([
            status_f.note, '\nLast updated: ',
            str(last_update) if last_update is not None else '<unknown>'])
    elif status_f.state == STATES.RUNNING:
        log_path = test.path/'run.log'
        if log_path.exists():
            mtime = log_path.stat().st_mtime
        else:
            mtime = None

        if mtime is None or time.time() - mtime > RUNNING_UPDATE_TIMEOUT:
            sched = schedulers.get_plugin(test.scheduler)
            status_f = sched.job_status(pav_cfg, test)
        else:
            last_update = format_mtime(mtime)
            status_f.note = ' '.join([
                status_f.note, '\nLast updated:', last_update])

    try:
        nodes = test.var_man.get('sched.test_nodes', '')
    except DeferredError:
        nodes = ''

<<<<<<< HEAD
=======
    result = test.results.get('result', '') or ''
    series = test.series or ''

>>>>>>> c19ffaf2
    return {
        'job_id':  str(test.job) if test.job is not None else '',
        'name':    test.name,
        'nodes':   nodes,
        'note':    status_f.note,
        'result':  result,
        'series':  series,
        'state':   status_f.state,
<<<<<<< HEAD
        'result':  test.results.get('result', ''),
        'nodes':   nodes,
=======
        'test_id': test.id,
>>>>>>> c19ffaf2
        'time':    status_f.when,
    }


def get_status(test: TestRun, pav_conf):
    """Return the status of a single test_id.
    Allows the statuses to be queried in parallel with map.
    :param test: The test id being queried.
    :param pav_conf: The Pavilion config.
    """

    try:
        test_status = status_from_test_obj(pav_conf, test)
    except (TestRunError, TestRunNotFoundError) as err:
        test_status = {
            'job_id':  str(test.job) if test.job is not None else '',
            'name':    test.name,
            'nodes':   '',
            'note':    "Error getting test status: {}".format(err),
            'result':  '',
            'series':  '',
            'state':   STATES.UNKNOWN,
            'test_id': test.full_id,
            'time':    '',
        }

    return test_status


def get_statuses(pav_cfg, tests: List[TestRun]):
    """Return the statuses for all given test id's.
    :param pav_cfg: The Pavilion config.
    :param tests: A list of test ids to load.
    """

    get_this_status = partial(get_status, pav_conf=pav_cfg)

    with ThreadPoolExecutor(pav_cfg['max_threads']) as pool:
        return list(pool.map(get_this_status, tests))


def print_status(statuses, outfile, note=False, series=False, json=False):
    """Prints the statuses provided in the statuses parameter.

:param list statuses: list of dictionary objects containing the test_id,
                      job_id, name, state, time of state update, and note
                      associated with that state.
:param bool json: Whether state should be printed as a JSON object or
                  not.
:param stream outfile: Stream to which the statuses should be printed.
:return: success or failure.
:rtype: int
"""

    if json:
        json_data = {'statuses': statuses}
        output.json_dump(json_data, outfile)
    else:
<<<<<<< HEAD
        fields = ['test_id', 'job_id', 'name', 'nodes', 'state', 'result', 'time', 'note']
=======
        fields = ['test_id', 'job_id', 'name', 'nodes', 'state', 'result', 'time']
        if series:
            fields.insert(0, 'series')
        if note:
            fields.append('note')
>>>>>>> c19ffaf2
        output.draw_table(
            outfile=outfile,
            field_info={
                'time': {'transform': output.get_relative_timestamp},
                'test_id': {'title': 'Test'},
            },
            fields=fields,
            rows=statuses,
            title='Test statuses')

    return 0


def print_from_tests(pav_cfg, tests, outfile, json=False):
    """Print the statuses given a list of test objects or a single test object.

    :param dict pav_cfg: Base pavilion configuration.
    :param Union(test_run.TestRun,list(test_run.TestRun) tests:
        Single or list of test objects.
    :param bool json: Whether the output should be a JSON object or not.
    :param stream outfile: Stream to which the statuses should be printed.
    :return: 0 for success.
    :rtype: int
    """

    status_list = [status_from_test_obj(pav_cfg, test) for test in tests]
    return print_status(status_list, outfile, json)


def status_history_from_test_obj(test: TestRun) -> List[dict]:
    """Takes a test object and creates the dictionary expected by the
    print_status_history function

    :param test: Pavilion test run object.
    :return: List of dictionary objects containing the test ID, name,
             stat time of state update, and note associated with that state.
    """

    status_history = []

    status_history_list = test.status.history()

    for status in status_history_list:
        status_history.append({
            'state':   status.state,
            'time':    status.when,
            'note':    status.note,
        })

    return status_history


def print_status_history(test: TestRun, outfile: TextIO, json: bool = False):
    """Print the status history for a given test object.

    :param test: Single test object.
    :param outfile: Stream to which the status history should be printed.
    :param json: Whether the output should be a JSON object or not
    :return: 0 for success.
    """

    status_history = status_history_from_test_obj(test)

    ret_val = 1
    for status in status_history:
        if status['note'] != "Test not found.":
            ret_val = 0
    if json:
        json_data = {'status_history': status_history}
        output.json_dump(json_data, outfile)
    else:
        fields = ['state', 'time', 'note']
        output.draw_table(
            outfile=outfile,
            field_info={
                'time': {'transform': output.get_relative_timestamp}
            },
            fields=fields,
            rows=status_history,
            title='Test {} Status History ({})'.format(test.id, test.name))

    return ret_val<|MERGE_RESOLUTION|>--- conflicted
+++ resolved
@@ -67,12 +67,9 @@
     except DeferredError:
         nodes = ''
 
-<<<<<<< HEAD
-=======
     result = test.results.get('result', '') or ''
     series = test.series or ''
 
->>>>>>> c19ffaf2
     return {
         'job_id':  str(test.job) if test.job is not None else '',
         'name':    test.name,
@@ -81,12 +78,9 @@
         'result':  result,
         'series':  series,
         'state':   status_f.state,
-<<<<<<< HEAD
         'result':  test.results.get('result', ''),
         'nodes':   nodes,
-=======
         'test_id': test.id,
->>>>>>> c19ffaf2
         'time':    status_f.when,
     }
 
@@ -145,15 +139,12 @@
         json_data = {'statuses': statuses}
         output.json_dump(json_data, outfile)
     else:
-<<<<<<< HEAD
-        fields = ['test_id', 'job_id', 'name', 'nodes', 'state', 'result', 'time', 'note']
-=======
         fields = ['test_id', 'job_id', 'name', 'nodes', 'state', 'result', 'time']
         if series:
             fields.insert(0, 'series')
         if note:
             fields.append('note')
->>>>>>> c19ffaf2
+
         output.draw_table(
             outfile=outfile,
             field_info={
