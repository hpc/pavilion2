--- conflicted
+++ resolved
@@ -230,11 +230,7 @@
     def exists(self):
         """Return True if the given build exists."""
         return self.path.exists()
-<<<<<<< HEAD
-     
-=======
-
->>>>>>> bb8d1ff4
+
     DOWNLOAD_HASH_SIZE = 13
 
     def _fix_source_path(self):
