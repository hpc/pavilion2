"""Contains the object for tracking multi-threaded builds, along with
the TestBuilder class itself."""

# pylint: disable=too-many-lines

import glob
import hashlib
import io
import os
import shutil
import stat
import subprocess
import tarfile
import threading
import time
import urllib.parse
from pathlib import Path
from typing import Union, Dict

import pavilion.config
import pavilion.errors
from pavilion import extract, lockfile, utils, wget, create_files
from pavilion.build_tracker import BuildTracker
from pavilion.errors import TestBuilderError, TestConfigError
from pavilion.status_file import TestStatusFile, STATES
from pavilion.test_config import parse_timeout
from pavilion.test_config.spack import SpackEnvConfig

class TestBuilder:
    """Manages a test build and their organization.

    :cvar int _BLOCK_SIZE: Chunk size when reading and hashing files.
    :cvar int BUILD_HASH_BYTES: Number of bytes in the build hash (1/2 the
        chars)
    :cvar str DEPRECATED: The name of the build deprecation file.
    :ivar Path ~.path: The intended location of this build in the build
        directory.
    :ivar Path fail_path: Where this build will be placed if it fails.
    :ivar str name: The name of this build."""

    _BLOCK_SIZE = 4096*1024

    # We have to worry about hash collisions, but we don't need all the bytes
    # of hash most algorithms give us. The birthday attack math for 64 bits (
    # 8 bytes) of hash and 10 million items yields a collision probability of
    # just 0.00027%. Easily good enough.
    BUILD_HASH_BYTES = 8

    DEPRECATED = ".pav_deprecated_build"
    FINISHED_SUFFIX = '.finished'

    LOG_NAME = "pav_build_log"

    def __init__(self, pav_cfg: pavilion.config.PavConfig, working_dir: Path, config: dict,
                 script: Path, status: TestStatusFile, download_dest: Path,
                 templates: Dict[Path, Path] = None,
                 spack_config: dict = None, build_name=None):
        """Initialize the build object.

        :param pav_cfg: The Pavilion config object
        :param working_dir: The working directory where this build should go.
        :param config: The build configuration.
        :param script: Path to the build script
        :param templates: Paths to template files and their destinations.
        :param spack_config: Give a spack config to enable spack builds.
        :param build_name: The build name, if this is a build that already exists.
        :raises TestBuilderError: When the builder can't be initialized.
        """

        self._pav_cfg = pav_cfg
        self._config = config
        self._spack_config = spack_config
        self._script_path = script
        self._download_dest = download_dest
        self._templates: Dict[Path, Path] = templates or {}
        self._build_hash = None

        try:
            self._timeout = parse_timeout(config.get('timeout'))
        except ValueError:
            raise TestBuilderError("Build timeout must be a positive integer or null, "
                                   "got '{}'".format(config.get('timeout')))

        self.status = status

        self._timeout_file = config.get('timeout_file')

        self._fix_source_path()

        self._version = 1

        if build_name is None:
            self.name = self.name_build()
        else:
            self.name = build_name

        self.path = working_dir/'builds'/self.name  # type: Path

        if not self.path.exists():
            status.set(state=STATES.BUILD_CREATED, note="Builder created.")

        self.tmp_log_path = self.path.with_suffix('.log')
        self.log_path = self.path/self.LOG_NAME
        fail_name = 'fail.{}.{}'.format(self.name, time.time())
        self.fail_path = self.path.parent/fail_name
        self.finished_path = self.path.with_suffix(self.FINISHED_SUFFIX)

        if self._timeout_file is not None:
            self._timeout_file = self.path/self._timeout_file
        else:
            self._timeout_file = self.tmp_log_path

        # Verify template and file creation destinations
        for file in self._config.get('create_files', {}).keys():
            try:
                create_files.verify_path(file, self.path)
            except TestConfigError as err:
                raise TestBuilderError("build.create_file has bad path '{}'".format(file), err)

        for tmpl, dest in self._config.get('templates', {}).items():
            try:
                create_files.verify_path(tmpl, self.path)
            except TestConfigError as err:
                raise TestBuilderError("build.create_file has bad template path '{}'"
                                       .format(tmpl), err)
            try:
                create_files.verify_path(dest, self.path)
            except TestConfigError as err:
                raise TestBuilderError("build.create_file has bad destination path '{}'"
                                       .format(dest), err)

    def exists(self):
        """Return True if the given build exists."""
        return self.path.exists()

    DOWNLOAD_HASH_SIZE = 13

    def _fix_source_path(self):
        """Create a source path from the url if one wasn't given. These will
        be put in a .downloads directory under test_src."""

        src_path = self._config.get('source_path')
        src_url = self._config.get('source_url')

        if src_path is None and src_url is not None:
            url_hash = hashlib.sha256(src_url.encode()).hexdigest()
            src_path = '.downloads/' + url_hash[:self.DOWNLOAD_HASH_SIZE]
            self._config['source_path'] = src_path

    def log_updated(self) -> Union[float, None]:
        """Return the last time the build log was updated. Simply returns
        None if the log can't be found or read."""

        # The log will be here during the build.
        if self.tmp_log_path.exists():
            try:
                return self.tmp_log_path.stat().st_mtime
            except OSError:
                # This mostly for the race condition, but will also handle
                # any permission problems.
                pass

        # After the build, the log will be here.
        if self.log_path.exists():
            try:
                return self.log_path.stat().st_mtime
            except OSError:
                return None

    @property
    def build_hash(self) -> str:
        """Get the cached build hash, if it exists. Otherwise,
        create it and cache it."""
        if self._build_hash is None:
            self._build_hash = self._create_build_hash()

        return self._build_hash

    def _create_build_hash(self) -> str:
        """Turn the build config, and everything the build needs, into a hash.
        This includes the build config itself, the source tarball, and all
        extra files."""

        # The hash order is:
        #  - The build script
        #  - The build specificity
        #  - The src archive.
        #    - For directories, the mtime (updated to the time of the most
        #      recently updated file) is hashed instead.
        #  - All of the build's 'extra_files'
        #  - All files needed to be created at build time 'create_files'

        hash_obj = hashlib.sha256()

        # Update the hash with the contents of the build script.
        hash_obj.update(self._hash_file(self._script_path, save=False))

        specificity = self._config.get('specificity', '')
        hash_obj.update(specificity.encode('utf8'))

        # Update the source and get the final source path.
        src_path = self._update_src()

        if src_path is not None:
            if src_path.is_file():
                hash_obj.update(self._hash_file(src_path))
            elif src_path.is_dir():
                hash_obj.update(self._hash_dir(src_path))
            else:
                raise TestBuilderError(
                    "Invalid src location {}."
                    .format(src_path))

        # Hash all the given template files.
        for tmpl_src in sorted(self._templates.keys()):
            hash_obj.update(self._hash_file(tmpl_src))

        # Hash extra files.
        for extra_file in self._config.get('extra_files', []):
            extra_file = Path(extra_file)
            full_path = self._pav_cfg.find_file(extra_file, Path('test_src'))

            if full_path is None:
                raise TestBuilderError(
                    "Could not find extra file '{}'"
                    .format(extra_file))
            elif full_path.is_file():
                hash_obj.update(self._hash_file(full_path))
            elif full_path.is_dir():
                self._date_dir(full_path)
                hash_obj.update(self._hash_dir(full_path))
            else:
                raise TestBuilderError(
                    "Extra file '{}' must be a regular file or directory."
                    .format(extra_file))

        # Hash created build files. These files are generated at build time in
        # the test's build directory but we need the contents of these files
        # hashed before build time. Thus, we include a hash of each file
        # consisting of the filename (including path) and it's contents via
        # IOString object.
        for file, contents in self._config.get('create_files', {}).items():
            with io.StringIO() as io_contents:
                io_contents.write("{}\n".format(file))
                create_files.write_file(contents, io_contents)
                hash_obj.update(self._hash_io(io_contents))

        hash_obj.update(self._config.get('specificity', '').encode())

        return hash_obj.hexdigest()[:self.BUILD_HASH_BYTES*2]

    def name_build(self) -> str:
        """Search for the first non-deprecated version of this build (whether
        or not it exists) and name the build for it."""

        base_hash = self.build_hash

        builds_dir = self._pav_cfg.working_dir/'builds'
        name = base_hash
        path = builds_dir/name

        while path.exists() and (path/self.DEPRECATED).exists():
            self._version += 1
            name = self.rehash_name(name)
            path = builds_dir/name

        return name

    @classmethod
    def rehash_name(cls, name: str) -> str:
        """Rehash the given build name with the given version."""

        rehash = hashlib.sha256(name.encode())
        return rehash.hexdigest()[:cls.BUILD_HASH_BYTES*2]

    def rename_build(self):
        """Rechecks deprecation and updates the build name."""

        self.name = self.name_build()
        self.path = self._pav_cfg.working_dir/'builds'/self.name  # type: Path
        fail_name = 'fail.{}.{}'.format(self.name, time.time())
        self.fail_path = self.path.parent/fail_name
        self.finished_path = self.path.with_suffix(self.FINISHED_SUFFIX)

    def deprecate(self):
        """Deprecate this build, so that it will be rebuilt if any other
        test run wants to use it.
        """

        dep_tmp_path = self.path/'.dep_tmp-{}'.format(time.time())
        dep_path = self.path/self.DEPRECATED
        if dep_path.exists():
            return

        dep_path.touch()

    def _update_src(self):
        """Retrieve and/or check the existence of the files needed for the
            build. This can include pulling from URL's.
        :returns: src_path, extra_files
        """

        src_path = self._config.get('source_path')
        if src_path is None:
            # There is no source to do anything with.
            return None

        try:
            src_path = Path(src_path)
        except ValueError as err:
            raise TestBuilderError(
                "The source path must be a valid unix path, either relative "
                "or absolute, got '{}'".format(src_path), err)

        found_src_path = self._pav_cfg.find_file(src_path, 'test_src')

        src_url = self._config.get('source_url')
        src_download = self._config.get('source_download')

        if (src_url is not None
                and ((src_download == 'missing' and found_src_path is None)
                     or src_download == 'latest')):

            if self._download_dest is None:
                raise TestBuilderError(
                    """Cannot update source, no download directory available."""
                )

            if not self._download_dest.exists():
                self._download_dest.mkdir(parents=True)

            # Make sure we have the library support to perform a download.
            missing_libs = wget.missing_libs()
            if missing_libs:
                raise TestBuilderError(
                    "The dependencies needed for remote source retrieval "
                    "({}) are not available on this system. Please provide "
                    "your test source locally."
                    .format(', '.join(missing_libs)))

            if not src_path.is_absolute():
                dwn_dest = self._download_dest/src_path
            else:
                dwn_dest = src_path

            if not dwn_dest.parent.exists():
                try:
                    dwn_dest.parent.mkdir(parents=True)
                except OSError as err:
                    raise TestBuilderError(
                        "Could not create parent directory to place "
                        "downloaded source:\n{}".format(err))

            self.status.set(STATES.BUILDING,
                            "Updating source at '{}'.".format(found_src_path))

            try:
                wget.update(self._pav_cfg, src_url, dwn_dest)
            except pavilion.errors.WGetError as err:
                raise TestBuilderError(
                    "Could not retrieve source from the given url '{}'".format(src_url), err)

            return dwn_dest

        if found_src_path is None:
            raise TestBuilderError(
                "Could not find source '{}'".format(src_path.as_posix()))

        if found_src_path.is_dir():
            # For directories, update the directories mtime to match the
            # latest mtime in the entire directory.
            self._date_dir(found_src_path)
            return found_src_path

        elif found_src_path.is_file():
            # For static files, we'll end up just hashing the whole thing.
            return found_src_path

        else:
            raise TestBuilderError(
                "Source location '{}' points to something unusable."
                .format(found_src_path))

    def build(self, test_id: str, tracker: BuildTracker,
              cancel_event: threading.Event = None):
        """Perform the build if needed, do a soft-link copy of the build
        directory into our test directory, and note that we've used the given
        build.

        :param test_id: The test 'full_id' for the test initiating this build.
        :param tracker: A thread-safe tracker object for keeping info on what the
            build is doing.
        :param cancel_event: Allows builds to tell each other
            to die.
        :return: True if these steps completed successfully.
        """

        mb_tracker = tracker.tracker

        if not self.finished_path.exists():
            # Make sure another test doesn't try to do the build at
            # the same time.
            # Note cleanup of failed builds HAS to occur under this lock to
            # avoid a race condition, even though it would be way simpler to
            # do it in .build()

            tracker.update(
                state=STATES.BUILD_WAIT,
                note="Waiting on lock for build {}.".format(self.name))

<<<<<<< HEAD
            # NOTE: May want to pass a timeout here to prevent starvation
            timed_lock = mb_tracker.get_build_lock(self, 5)

=======
            timed_lock = mb_tracker.make_lock_context(self.build_hash)
>>>>>>> 57c6d0d1
            with timed_lock as acquired:
                # Make sure the build wasn't created while we waited for
                # the lock.

                if acquired:
                    if not self.finished_path.exists():
                        tracker.update(
                            state=STATES.BUILDING,
                            note="Starting build {}.".format(self.name))

                        # If the build directory exists, we're assuming there was
                        # an incomplete build at this point.

                        if self.path.exists():
                            tracker.warn(
                                "Build lock acquired, but build exists that was "
                                "not marked as finished. Deleting...")
                            try:
                                shutil.rmtree(self.path)
                            except OSError as err:
                                tracker.error(
                                    "Could not remove unfinished build.\n{}"
                                    .format(err))
                                return False

                        if not self._build(self.path, cancel_event, test_id, tracker):

                            try:
                                self.path.rename(self.fail_path)
                            except FileNotFoundError as err:
                                tracker.error(
                                    "Failed to move build {} from {} to "
                                    "failure path {}"
                                    .format(self.name, self.path,
                                            self.fail_path), err)
                                try:
                                    self.fail_path.mkdir()
                                except OSError as err2:
                                    tracker.error(
                                        "Could not create fail directory for "
                                        "build {} at {}"
                                        .format(self.name, self.fail_path, err2))
                            if cancel_event is not None:
                                cancel_event.set()

                            return False

                        try:
                            self.finished_path.touch()
                        except OSError:
                            tracker.warn("Could not touch '<build>.finished' file.")

                    else:
                        tracker.update(
                            state=STATES.BUILD_REUSED,
                            note="Build {s.name} created while waiting for build "
                                "lock.".format(s=self))
                else:
                    tracker.warn("Timed out when attempting to acquire lock")
                    return False
        else:
            tracker.update(
                note=("Build {s.name} is being reused.".format(s=self)),
                state=STATES.BUILD_REUSED)

        return True

    def create_spack_env(self, build_dir):
        """Creates a spack.yaml file in the build dir, so that each unique
        build can activate it's own spack environment."""

        spack_config = self._spack_config

        spack_path = self._pav_cfg['spack_path']
        spack_dir = spack_path/'opt'/'spack'

        # Set up upstreams, will always have 'main', so that builds in the
        # global spack instance can be reused.
        upstreams = {
            'main': {
                'install_tree': spack_dir
            }
        }
        upstreams.update(spack_config.get('upstreams', {}))

        # Set the spack env based on the passed spack_config and build_dir.
        config = {
            'spack': {
                'config': {
                    # New spack installs will be built in the specified
                    # build_dir.
                    'install_tree': str(build_dir/'spack_installs'),
                    'install_path_scheme': "{name}-{version}-{hash}",
                    'build_jobs': spack_config.get('build_jobs', 6)
                },
                'mirrors': spack_config.get('mirrors', {}),
                'repos': spack_config.get('repos', []),
                'upstreams': upstreams,
            },
        }

        # Create the spack.yaml file with the updated configs.
        spack_env_config = build_dir/'spack.yaml'
        with open(spack_env_config.as_posix(), "w+") as spack_env_file:
            SpackEnvConfig().dump(spack_env_file, values=config,)

    def _build(self, build_dir, cancel_event, test_id, tracker: BuildTracker) -> bool:
        """Perform the build. This assumes there actually is a build to perform.
        :param Path build_dir: The directory in which to perform the build.
        :param threading.Event cancel_event: Event to signal that the build
            should stop.
        :param test_id: The 'full_id' of the test initiating the build.
        :param tracker: Build tracker for this build.
        :returns: True or False, depending on whether the build appears to have
            been successful.
        """

        try:
            self._setup_build_dir(build_dir, tracker)
        except TestBuilderError as err:
            tracker.error(
                note=("Error setting up build directory '{}': {}"
                      .format(build_dir, err)))
            return False

        # Generate an anonymous spack environment for a new build.
        if self._spack_config is not None:
            self.create_spack_env(build_dir)

        try:
            # Do the build, and wait for it to complete.
            with self.tmp_log_path.open('w') as build_log:
                # Build scripts take the test id as a first argument.
                cmd = [self._script_path.as_posix(), test_id]
                proc = subprocess.Popen(cmd,
                                        cwd=build_dir.as_posix(),
                                        stdout=build_log,
                                        stderr=build_log)

                result = None
                timeout = time.time() + self._timeout
                while result is None:
                    try:
                        result = proc.wait(timeout=0.2)
                    except subprocess.TimeoutExpired:
                        if self._timeout_file.exists():
                            timeout_file = self._timeout_file
                        else:
                            timeout_file = self.tmp_log_path

                        try:
                            timeout = max(
                                timeout,
                                timeout_file.stat().st_mtime + self._timeout)
                        except OSError:
                            pass

                        # Has the output file changed recently?
                        if time.time() > timeout:
                            # Give up on the build, and call it a failure.
                            proc.kill()
                            tracker.fail(
                                state=STATES.BUILD_TIMEOUT,
                                note="Build timed out after {} seconds."
                                .format(self._timeout))
                            return False

                        if cancel_event is not None and cancel_event.is_set():
                            proc.kill()
                            tracker.update(
                                state=STATES.ABORTED,
                                note="Build canceled due to other builds "
                                     "failing.")
                            return False

        except subprocess.CalledProcessError as err:
            tracker.error(
                note="Error running build process: {}".format(err))
            return False

        except (IOError, OSError) as err:

            tracker.error(
                note="Error that's probably related to writing the "
                     "build output: {}".format(err))
            return False
        finally:
            try:
                self.tmp_log_path.rename(build_dir/self.LOG_NAME)
            except OSError as err:
                tracker.warn(
                    "Could not move build log from '{}' to final location '{}': {}"
                    .format(self.tmp_log_path, build_dir, err))

        try:
            self._fix_build_permissions(build_dir)
        except OSError as err:
            tracker.warn("Error fixing build permissions: %s".format(err))

        if result != 0:
            tracker.fail(
                note="Build returned a non-zero result.")
            if cancel_event is not None:
                cancel_event.set()
            return False
        else:

            tracker.update(
                state=STATES.BUILD_SUCCESS,
                note="Build completed successfully.")
            return True

    TAR_SUBTYPES = (
        'gzip',
        'x-gzip',
        'x-bzip2',
        'x-xz',
        'x-tar',
        'x-lzma',
    )

    def _setup_build_dir(self, dest, tracker: BuildTracker):
        """Setup the build directory, by extracting or copying the source
            and any extra files.
        :param dest: Path to the intended build directory. This is generally a
            temporary location.
        :param tracker: Build tracker for this build.
        :return: None
        """

        umask = os.umask(0)
        os.umask(umask)

        raw_src_path = self._config.get('source_path')
        if raw_src_path is None:
            src_path = None
        else:
            src_path = self._pav_cfg.find_file(Path(raw_src_path), 'test_src')
            if src_path is None:
                raise TestBuilderError("Could not find source file '{}'"
                                       .format(raw_src_path))

            # Resolve any softlinks to get the real file.
            src_path = src_path.resolve()

        umask = int(self._pav_cfg['umask'], 8)

        # All of the file extraction functions return an error message on failure, None on success.
        extract_error = None

        if src_path is None:
            # If there is no source archive or data, just make the build
            # directory.
            dest.mkdir()

        elif src_path.is_dir():
            # Recursively copy the src directory to the build directory.
            tracker.update(
                state=STATES.BUILDING,
                note=("Copying source directory {} for build {} "
                      "as the build directory."
                      .format(src_path, dest)))

            utils.copytree(
                src_path.as_posix(),
                dest.as_posix(),
                copy_function=shutil.copyfile,
                copystat=utils.make_umask_filtered_copystat(umask),
                symlinks=True)

        elif src_path.is_file():
            category, subtype = utils.get_mime_type(src_path)

            if category == 'application' and subtype in self.TAR_SUBTYPES:

                if tarfile.is_tarfile(src_path.as_posix()):
                    tracker.update(
                        state=STATES.BUILDING,
                        note=("Extracting tarfile {} for build {}"
                              .format(src_path, dest)))
                    extract_error = extract.extract_tarball(src_path, dest, umask)
                else:
                    tracker.update(
                        state=STATES.BUILDING,
                        note=(
                            "Extracting {} file {} for build {} into the "
                            "build directory."
                            .format(subtype, src_path, dest)))
                    extract_error = extract.decompress_file(src_path, dest, subtype)
            elif category == 'application' and subtype == 'zip':
                tracker.update(
                    state=STATES.BUILDING,
                    note=("Extracting zip file {} for build {}."
                          .format(src_path, dest)))
                extract_error = extract.unzip_file(src_path, dest)

            else:
                # Finally, simply copy any other types of files into the build
                # directory.
                tracker.update(
                    state=STATES.BUILDING,
                    note="Copying file {} for build {} into the build "
                         "directory.".format(src_path, dest))

                copy_dest = dest / src_path.name
                try:
                    dest.mkdir()
                    shutil.copy(src_path.as_posix(), copy_dest.as_posix())
                except OSError as err:
                    raise TestBuilderError(
                        "Could not copy test src '{}' to '{}'"
                        .format(src_path, dest), err)

        if extract_error is not None:
            raise TestBuilderError("Error extracting file '{}'\n  {}"
                                   .format(src_path.as_posix(), extract_error))

        tracker.update(
            state=STATES.BUILDING,
            note="Generating dynamically created files.")

        # Create build time file(s).
        for file, contents in self._config.get('create_files', {}).items():
            try:
                create_files.create_file(file, self.path, contents)
            except TestConfigError as err:
                raise TestBuilderError(
                    "Error creating 'create_file' '{}'"
                    .format(file), err)

        # Copy over the template files.
        for tmpl_src, tmpl_dest in self._templates.items():
            tmpl_dest = self.path/tmpl_dest
            try:
                tmpl_dest.parent.mkdir(exist_ok=True)
                shutil.copyfile(tmpl_src, tmpl_dest)
            except OSError as err:
                raise TestBuilderError(
                    "Error copying template file from {} to {}"
                    .format(tmpl_src, tmpl_dest), err)

        # Now we just need to copy over all the extra files.
        for extra in self._config.get('extra_files', []):
            extra = Path(extra)
            path = self._pav_cfg.find_file(extra, 'test_src')
            final_dest = dest / path.name
            try:
                if path.is_dir():
                    utils.copytree(
                        path.as_posix(),
                        final_dest.as_posix(),
                        copy_function=shutil.copyfile,
                        copystat=utils.make_umask_filtered_copystat(umask),
                        symlinks=True)
                else:
                    shutil.copyfile(path.as_posix(), final_dest.as_posix())
            except OSError as err:
                raise TestBuilderError(
                    "Could not copy extra file '{}' to dest '{}'"
                    .format(path, dest), err)

    def copy_build(self, dest: Path):
        """Copy the build (using 'symlink' copying to the destination.

        :param dest: Where to copy the build to.
        :raises TestBuilderError: When copy errors happen
        :returns: True on success, False on failure
        """

        start = time.time()

        do_copy = set()
        copy_globs = self._config.get('copy_files', [])
        for copy_glob in copy_globs:
            final_glob = self.path.as_posix() + '/' + copy_glob
            blob = glob.glob(final_glob, recursive=True)
            if not blob:
                avail = '\n'.join(glob.glob(final_glob.rsplit('/')[0]))
                raise TestBuilderError(
                    "Could not perform build copy. Files meant to be fully copied ("
                    "rather than symlinked) could not be found:\n"
                    "base_glob: {}\n"
                    "full_glob: {}\n"
                    "These files were available in the top glob dir"
                    .format(copy_glob, final_glob, avail))

            do_copy.update(blob)

        def maybe_symlink_copy(src, dst):
            """Makes a symlink from src to dst, unless the file is in
            the list of files to do a regular copy on.
            """

            if src in do_copy:
                # Actually copy files that were explicitly asked for.
                cpy_path = shutil.copy2(src, dst)
                base_mode = os.stat(cpy_path).st_mode
                os.chmod(cpy_path, base_mode | stat.S_IWUSR | stat.S_IWGRP)
                return cpy_path
            else:
                src = os.path.realpath(src)
                return os.symlink(src, dst)

        # Perform a symlink copy of the original build directory into our test
        # directory.
        try:
            shutil.copytree(self.path.as_posix(),
                            dest.as_posix(),
                            symlinks=True,
                            copy_function=maybe_symlink_copy)
        except OSError as err:
            raise TestBuilderError(
                "Could not perform the build directory copy".format(err))

        # Touch the original build directory, so that we know it was used
        # recently.
        try:
            now = time.time()
            os.utime(self.path.as_posix(), (now, now))
        except OSError as err:
            self.status.set(
                STATES.WARNING,
                "Could not update timestamp on build directory '%s': %s"
                .format(self.path, err))

        self.status.set(STATES.BUILD_COPIED,
                        "Performed symlink copy in {:0.2f}s."
                        .format(time.time() - start))

        return True

    def _fix_build_permissions(self, root_path):
        """The files in a build directory should never be writable, but
            directories should be. Users are thus allowed to delete build
            directories and their files, but never modify them. Additions,
            deletions within test build directories will effect the soft links,
            not the original files themselves. (This applies both to owner and
            group).
        :raises OSError: If we lack permissions or something else goes wrong."""

        _ = self

        # We rely on the umask to handle most restrictions.
        # This just masks out the write bits.
        file_mask = 0o222

        for path, dirs, files in os.walk(root_path.as_posix()):
            path = Path(path)
            # Clear the write bits on all files
            for file in files:
                file_path = path/file
                file_stat = file_path.stat()
                file_path.chmod(file_stat.st_mode & ~file_mask)

            # and set them aon all directories (if needed).
            path_mode = path.stat().st_mode
            if (path_mode & 0o220) != 0o220:
                path.chmod(path_mode | 0o220)

    @classmethod
    def _hash_dict(cls, mapping):
        """Create a hash from the keys and items in 'mapping'. Keys are
            processed in order. Can handle lists and other dictionaries as
            values.
        :param dict mapping: The dictionary to hash.
        """

        hash_obj = hashlib.sha256()

        for key in sorted(mapping.keys()):
            hash_obj.update(str(key).encode())

            val = mapping[key]

            if isinstance(val, str):
                hash_obj.update(val.encode())
            elif isinstance(val, list):
                for item in val:
                    hash_obj.update(item.encode())
            elif isinstance(val, dict):
                hash_obj.update(cls._hash_dict(val))

        return hash_obj.digest()

    def _hash_file(self, path, save=True):
        """Hash the given file (which is assumed to exist).
        :param Path path: Path to the file to hash.
        """

        stat_ = path.stat()
        hash_fn = path.with_name('.' + path.name + '.hash')

        # Read the has from the hashfile as long as it was created after
        # our test source's last update.
        if hash_fn.exists() and hash_fn.stat().st_mtime > stat_.st_mtime:
            try:
                with hash_fn.open('rb') as hash_file:
                    return hash_file.read()
            except OSError:
                pass

        hash_obj = hashlib.sha256()

        with path.open('rb') as file:
            chunk = file.read(self._BLOCK_SIZE)
            while chunk:
                hash_obj.update(chunk)
                chunk = file.read(self._BLOCK_SIZE)

        file_hash = hash_obj.digest()

        if save:
            # This should all be under the build lock.
            with hash_fn.open('wb') as hash_file:
                hash_file.write(file_hash)

        return file_hash

    @classmethod
    def _hash_io(cls, contents):
        """Hash the given file in IOString format.
        :param IOString contents: file name (as relative path to build
                                  directory) and file contents to hash."""

        hash_obj = hashlib.sha256()
        chunk = contents.read(cls._BLOCK_SIZE)
        while chunk:
            hash_obj.update(chunk)
            chunk = contents.read(cls._BLOCK_SIZE)

        return hash_obj.digest()

    @staticmethod
    def _hash_dir(path):
        """Instead of hashing the files within a directory, we just create a
            'hash' based on it's name and mtime, assuming we've run _date_dir
            on it before hand. This produces an arbitrary string, not a hash.
        :param Path path: The path to the directory.
        :returns: The 'hash'
        """

        dir_stat = path.stat()
        return '{} {:0.5f}'.format(path, dir_stat.st_mtime).encode()

    @staticmethod
    def _isurl(url):
        """Determine if the given path is a url."""
        parsed = urllib.parse.urlparse(url)
        return parsed.scheme != ''

    @staticmethod
    def _date_dir(base_path):
        """Update the mtime of the given directory or path to the the latest
        mtime contained within.
        :param Path base_path: The root of the path to evaluate.
        """

        src_stat = base_path.stat()
        latest = src_stat.st_mtime

        for path in utils.flat_walk(base_path):
            try:
                dir_stat = path.stat()
            except OSError as err:
                raise TestBuilderError(
                    "Could not stat file in test source dir '{}'"
                    .format(base_path), err)
            if dir_stat.st_mtime > latest:
                latest = dir_stat.st_mtime

        if src_stat.st_mtime != latest:
            os.utime(base_path.as_posix(), (src_stat.st_atime, latest))

    def __hash__(self):
        """Having a comparison operator breaks hashing."""
        return id(self)

    def __eq__(self, other):
        if not isinstance(other, TestBuilder):
            raise ValueError("Can only compare a builder instance with another "
                             "builder instance.")

        compare_keys = [
            'name',
            '_timeout',
            '_script_path',
            'path',
        ]

        if self is other:
            return True

        compares = [getattr(self, key) == getattr(other, key)
                    for key in compare_keys]
        return all(compares)<|MERGE_RESOLUTION|>--- conflicted
+++ resolved
@@ -408,13 +408,9 @@
                 state=STATES.BUILD_WAIT,
                 note="Waiting on lock for build {}.".format(self.name))
 
-<<<<<<< HEAD
-            # NOTE: May want to pass a timeout here to prevent starvation
+            # Pass a timeout here to prevent starvation
             timed_lock = mb_tracker.get_build_lock(self, 5)
 
-=======
-            timed_lock = mb_tracker.make_lock_context(self.build_hash)
->>>>>>> 57c6d0d1
             with timed_lock as acquired:
                 # Make sure the build wasn't created while we waited for
                 # the lock.
