--- conflicted
+++ resolved
@@ -12,11 +12,8 @@
 import textwrap
 import shutil
 import copy
-<<<<<<< HEAD
 import itertools
 import statistics
-=======
->>>>>>> cae50917
 
 def flat_walk(path, *args, **kwargs):
     """Perform an os.walk on path, but return a flattened list of every file
@@ -398,12 +395,12 @@
     for row in rows:
         formatted_row = {}
         if row is None:
-            # 'None' rows just produce an empty row
+            # 'None' rows just produce an empty row.
             formatted_rows.append(blank_row)
             continue
 
         for field in fields:
-            # Get the data, or it's default if provided
+            # Get the data, or it's default if provided.
             info = field_info.get(field, {})
             data = row.get(field, info.get('default', ''))
             # Transform the data, if a transform is given
@@ -437,7 +434,6 @@
         max_widths[field] = max(max_widths[field])
         column_widths[field] = max(column_widths[field])
 
-<<<<<<< HEAD
     # If user specified ignoring wrapping on a given field it will, set the
     # mimimum width equal to the largest entry in that field.
     if ignore_list:
@@ -607,18 +603,6 @@
 
     title_length = sum(column_widths.values())
 
-=======
-    # We have to manually pad everything due to unicode and ansi escapes.
-    for field, width in column_widths.items():
-        for row in formatted_rows:
-            data = row[field]
-            dlen = _plen(data)
-            row[field] = data + ' '*max(0, width - dlen)
-
-    # Find the total width of the table.
-    total_width = (sum(column_widths.values())  # column widths
-                   + len(fields) - 1)           # | dividers
->>>>>>> cae50917
     if pad:
         title_length = title_length + 2*len(fields)
 
@@ -650,11 +634,9 @@
 
     wrap_rows = []
     if wrap:
-
         #Reformats all the rows
         for row in formatted_rows:
             wraps = {}
-
             #Creates wrap list that holds list of strings for the wrapped text
             for field in fields:
                 my_wrap = textwrap.TextWrapper(width = column_widths[field])
@@ -662,12 +644,10 @@
                 wraps[field] = wrap_list
 
             num_lines = 0
-
             #Gets the largest number of lines, so we know how many iterations
             #to do when printing
             for field in wraps.keys():
                 number_of_wraps = len(wraps[field])
-
                 if number_of_wraps > num_lines:
                     num_lines = number_of_wraps
 
@@ -676,14 +656,11 @@
                 row[field] = wraps[field][0]
 
             wrap_rows.append(row)
-
             #Creates a new row for each line of text required
             for line in range(1,num_lines):
                 wrap_row = copy.deepcopy(row)
-
                 #Emptys current row
                 wrap_row = wrap_row.fromkeys(wrap_row, '')
-
                 #Populates the necessary fields, if they exist
                 for field in fields:
                     if line >= len(wraps[field]):
@@ -704,18 +681,15 @@
 
         outfile.write(row_format.format(**titles))
         outfile.write(horizontal_break)
-
         for row in formatted_rows:
             outfile.write(row_format.format(**row))
+
         if border:
             outfile.write(horizontal_break)
         outfile.write('\n')
 
+        outfile.write('\n')
     except IOError:
-<<<<<<< HEAD
-        pass
-=======
         # We may get a broken pipe, especially when the output is piped to
         # something like head. It's ok, just move along.
         pass
->>>>>>> cae50917
