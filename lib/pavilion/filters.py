--- conflicted
+++ resolved
@@ -291,19 +291,10 @@
         if result_error and test_attrs.get('result') != TestRun.ERROR:
             return False
 
-<<<<<<< HEAD
-        if older_than is not None and \
-            (test_attrs.created is None or test_attrs.created > older_than):
-            return False
-
-        if newer_than is not None and \
-            (test_attrs.created is None or test_attrs.created < newer_than):
-=======
         if older_than is not None and test_attrs.get('created') > older_than:
             return False
 
         if newer_than is not None and test_attrs.get('created') < newer_than:
->>>>>>> d82afa69
             return False
 
         if name and not fnmatch.fnmatch(test_attrs.get('name'), name):
