"""Contains the base expression plugins in a single module to speed Pavilion
loading."""

import math
import random
import re
<<<<<<< HEAD
from typing import List, Dict, Union

from .base import FunctionPlugin, num, Opt, opt, sopt
=======
from typing import List, Union

from .base import FunctionPlugin, num, opt, sopt
>>>>>>> 6ff2903a
from ..errors import FunctionPluginError, FunctionArgError


class CoreFunctionPlugin(FunctionPlugin):
    """A function plugin that sets defaults for core plugins. Use when adding
    additional function plugins to the core_functions module. Classes that
    inherit from this will automatically be added as function plugins.  If
    adding non-core functions, use the standard plugin mechanisms."""

    core = True

    def __init__(self, name, arg_specs, description=None):
        super().__init__(name, arg_specs, description=description,
                         priority=self.PRIO_CORE)


class IntPlugin(CoreFunctionPlugin):
    """Convert integer strings to ints of arbitrary bases."""

    def __init__(self):
        """Setup plugin."""

        super().__init__(
            name="int",
            arg_specs=(str, int),
        )

    @staticmethod
    def int(value, base):
        """Convert the given string 'value' as an integer of
         the given base. Bases from 2-32 are allowed."""

        return int(value, base)


class RoundPlugin(CoreFunctionPlugin):
    """Round the given number to the nearest integer."""

    def __init__(self):
        """Setup plugin."""

        super().__init__(
            name="round",
            arg_specs=(float,))

    @staticmethod
    def round(val: float):
        """Round the given number to the nearest int."""

        return round(val)


class RoundDigPlugin(CoreFunctionPlugin):
    """Round the number to N decimal places: ``round_dig(12.12341234, 3) -> 12.123``"""

    def __init__(self):
        """Setup plugin."""

        super().__init__(
            name="round_dig",
            arg_specs=(float, int))

    @staticmethod
    def round_dig(val: float, places: int):
        """Round the given number to the nearest int."""

        return round(val, places)


class LogPlugin(CoreFunctionPlugin):
    """Take the log of the given number to the given base."""

    def __init__(self):
        """Setup plugin."""

        super().__init__(
            name="log",
            arg_specs=(num, num))

    @staticmethod
    def log(val: num, base: num):
        """Take the log of the given number to the given base."""

        return math.log(val, base)


class FloorPlugin(CoreFunctionPlugin):
    """Get the floor of the given number."""

    def __init__(self):
        """Setup plugin."""

        super().__init__(
            name="floor",
            arg_specs=(float,))

    @staticmethod
    def floor(val):
        """Round the given number down to the nearest int."""

        return math.floor(val)


class CeilPlugin(CoreFunctionPlugin):
    """Get the integer ceiling of the given number."""

    def __init__(self):
        """Setup plugin."""

        super().__init__(
            name="ceil",
            arg_specs=(float,))

    @staticmethod
    def ceil(val):
        """Round the given number up to the nearest int."""

        return math.ceil(val)


class SumPlugin(CoreFunctionPlugin):
    """Get the floating point sum of the given numbers."""

    def __init__(self):
        """Setup plugin."""

        super().__init__(
            name="sum",
            arg_specs=([num],))

    @staticmethod
    def sum(vals):
        """Get the sum of the given numbers. Will return an int if
        all arguments are ints, otherwise returns a float."""

        return sum(vals)


class MaxPlugin(CoreFunctionPlugin):
    """Get the max of the given numbers."""

    def __init__(self):
        """Setup plugin."""

        super().__init__(
            name="max",
            arg_specs=([num],)
        )

    @staticmethod
    def max(vals):
        """Get the max of vals."""

        return max(vals)


class MinPlugin(CoreFunctionPlugin):
    """Get the min of the given numbers."""

    def __init__(self):
        """Setup plugin."""

        super().__init__(
            name="min",
            arg_specs=([num],)
        )

    @staticmethod
    def min(vals):
        """Get the min of vals."""

        return min(vals)


class AvgPlugin(CoreFunctionPlugin):
    """Get the average of the given numbers."""

    def __init__(self):
        """Setup plugin."""

        super().__init__(
            name="avg",
            arg_specs=([num],)
        )

    @staticmethod
    def avg(vals):
        """Get the average of vals. Will always return a float."""

        return sum(vals)/len(vals)


class LenPlugin(CoreFunctionPlugin):
    """Return the length of the given item, where item can be a string,
    list, or dict."""

    def __init__(self):
        """Setup plugin"""

        super().__init__(
            name='len',
            arg_specs=None,
        )

    def _validate_arg(self, arg, spec):
        if not isinstance(arg, (list, str, dict)):
            raise FunctionPluginError(
                "The len function only accepts lists, dicts, and "
                "strings. Got {} of type {}.".format(arg, type(arg).__name__)
            )
        return arg

    signature = "len(list|dict|str)"

    @staticmethod
    def len(arg):
        """Just return the length of the argument."""

        return len(arg)


class RandomPlugin(CoreFunctionPlugin):
    """Return a random number in [0,1)."""

    def __init__(self):
        """Setup Plugin"""

        super().__init__(
            name="random",
            arg_specs=tuple())

    @staticmethod
    def random():
        """Return a random float in [0,1)."""

        return random.random()


class KeysPlugin(CoreFunctionPlugin):
    """Return the keys of a given dict."""

    def __init__(self):
        """Setup."""

        super().__init__(
            name='keys',
            arg_specs=({},),
        )

    @staticmethod
    def keys(arg):
        """Return a (sorted) list of keys for the given dictionary."""

        return sorted(list(arg.keys()))


class AllPlugin(CoreFunctionPlugin):
    """Return whether all of the items in the given list are true."""

    def __init__(self):
        """Setup plugin"""

        super().__init__(
            name='all',
            arg_specs=([num],)
        )

    @staticmethod
    def all(items):
        """Just use the built-in all function."""
        return all(items)


class AnyPlugin(CoreFunctionPlugin):
    """Return whether any of the items in the given list are true."""

    def __init__(self):
        """Setup plugin"""

        super().__init__(
            name='any',
            arg_specs=([num],)
        )

    @staticmethod
    def any(items):
        """Just use the built-in any function."""
        return any(items)


class RegexSearch(CoreFunctionPlugin):
    """Search for the given regular expression. Returns the matched text or,
    if a matching group (limit 1) was used, the matched group. Returns an
    empty string on no match. Regexes use Python\'s regex syntax."""

    def __init__(self):

        super().__init__(
            name='re_search',
            arg_specs=(str, str),
        )

    @staticmethod
    def re_search(regex, data):
        """Search for the given regex in data."""

        try:
            regex = re.compile(regex)
        except re.error as err:
            raise FunctionArgError("Could not compile regex", err)

        match = regex.search(data)
        if match is None:
            return ''

        if match.groups():
            return match.groups()[0]
        else:
            return match.group()


class Replace(CoreFunctionPlugin):
    """Replace substrings from a given string."""

    def __init__(self):

        super().__init__(
            'replace',
            arg_specs=(str, str, str),
        )

    @staticmethod
    def replace(string: str, find: str, replacement: str):
        """Replace all instances of 'find' with 'replacement' in 'string'."""

        return string.replace(find, replacement)


class Sqrt(CoreFunctionPlugin):
    """Calculate the square root of a given number.
    Yes, people can just do X^(1/2), but most people forget that."""

    def __init__(self):
        super().__init__(
            'sqrt',
            arg_specs=(num,))

    @staticmethod
    def sqrt(value: num):
        """Take a square root."""

        return value ** 0.5


class HighPassFilter(CoreFunctionPlugin):
    """Given the 'value_dict', return a new dictionary that contains only
    items that exceed 'limit'. For dicts of dicts, you must specify an item_key
    to check limit against.

    Examples:
     Given dict 'data={a: 1, b: 2, c: 3, d: 4}',
     `high_pass_filter(data, 3)` would return a dict with
     the 'c' and 'd' keys removed.

     Given dict 'data={foo: {a: 5}, bar: {a: 100}}, baz: {a: 20}}'
     `high_pass_filter(data, 20, 'a')` would return a dict containing
     only key 'foo' and its value/s."""

    def __init__(self):
        super().__init__(
            'high_pass_filter',
            arg_specs=({}, num, Opt(str)))

    @staticmethod
    def high_pass_filter(value_dict: Dict, limit: Union[int, float], item_key: str = None) -> Dict:
        """Return only items > limit"""

        new_dict = {}
        for key, values in value_dict.items():
            if isinstance(values, dict):
                if item_key is None:
                    raise FunctionArgError("value_dict contained a dict, but no key was specified.")

                value = values.get(item_key)
            else:
                if item_key is not None:
                    raise FunctionArgError(
                        "value_dict contained a non-dictionary, but a key was specified.")

                value = values

            if isinstance(value, (int, float, str)):
                value = num(value)
            else:
                continue

            if value > limit:
                new_dict[key] = values

        return new_dict


class LowPassFilter(CoreFunctionPlugin):
    """Given the 'value_dict', return a new dictionary that contains only
    items that are less than 'limit'. For dicts of dicts, you must specify
    a sub-key to check 'limit' against. See 'high_pass_filter' for examples."""

    def __init__(self):
        super().__init__(
            'low_pass_filter',
            arg_specs=({}, num, Opt(str)))

    @staticmethod
    def low_pass_filter(value_dict: Dict, limit: Union[int, float], item_key: str = None) -> Dict:
        """Return only items > limit"""

        new_dict = {}
        for key, values in value_dict.items():
            if isinstance(values, dict):
                if item_key is None:
                    raise FunctionArgError("value_dict contained a dict, but no key was specified.")

                value = values.get(item_key)
            else:
                if item_key is not None:
                    raise FunctionArgError(
                        "value_dict contained a non-dictionary, but a key was specified.")

                value = values

            if isinstance(value, (int, float, str)):
                value = num(value)
            else:
                continue

            if value < limit:
                new_dict[key] = values

        return new_dict


class Range(CoreFunctionPlugin):
    """Return a list of numbers from a..b, not inclusive of b."""

    def __init__(self):
        super().__init__(
            'range',
            arg_specs=(int, int),
            )

    @staticmethod
    def range(start, end):
        """Calculate the range."""

        vals = []
        while start < end:
            vals.append(start)
            start += 1

        return vals


class Outliers(CoreFunctionPlugin):
    """Calculate outliers given a list of values and a separate list
    of their associated names. The lists should be the same length, and
    in matching order (which Pavilion should generally guarantee). A value is
    flagged as an outlier if it is more than 'limit' standard deviations
    from the mean of the values.

    Produces a dict of name -> (val - mean)/stddev for only those values
    flagged as outliers.

    Ex: 'bad_nodes: 'outliers(n.*.speed, keys(n), 2.0)`
    This would find any nodes with a speed more than 2.0 std deviations
    from the mean.
    """

    def __init__(self):
        super().__init__(
            'outliers',
            arg_specs=([num], [str], float),
        )

    @staticmethod
    def outliers(values: List[num], names: List[str], limit: float):
        """Create the outlier dict."""

        if len(values) != len(names):
            raise FunctionPluginError(
                "The 'values' and 'names' arguments must be lists of equal length.")

        mean = sum(values)/len(values)
        stddev = (sum([(val - mean)**2 for val in values])/len(values))**0.5

        deviations = {}

        for i in range(len(values)):
            val = values[i]

            dev = abs(val - mean)/stddev
            if dev > limit:
                deviations[names[i]] = dev

        return deviations


class SoptPlugin(CoreFunctionPlugin):
    """Convert a config option into a UNIX-style option string. If the
    option is a list, create a separate option string for each element."""

    def __init__(self):
        super().__init__(
            'sopt',
            arg_specs=([str], str)
        )

    @staticmethod
    def sopt(val: Union[str, List[str]], opt_str: str) -> str: 
        return opt(val, opt_str)


class OptPlugin(CoreFunctionPlugin):
    """Convert a config option into a UNIX-style option string. If the option is
    a list, concatenate the elements of the list to form a single option."""
    def __init__(self):
        super().__init__(
            'opt',
            arg_specs=([str], str, str)
        )

    @staticmethod
    def opt(val: Union[str, List[str]], opt_str: str, delimiter: str = ',') -> str:
        return sopt(val, opt_str, delimiter)<|MERGE_RESOLUTION|>--- conflicted
+++ resolved
@@ -4,15 +4,9 @@
 import math
 import random
 import re
-<<<<<<< HEAD
 from typing import List, Dict, Union
 
-from .base import FunctionPlugin, num, Opt, opt, sopt
-=======
-from typing import List, Union
-
 from .base import FunctionPlugin, num, opt, sopt
->>>>>>> 6ff2903a
 from ..errors import FunctionPluginError, FunctionArgError
 
 
