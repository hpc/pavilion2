--- conflicted
+++ resolved
@@ -360,8 +360,7 @@
 
         return value ** 0.5
 
-
-<<<<<<< HEAD
+      
 class HighPassFilter(CoreFunctionPlugin):
     """Given the 'value_dict', return a new dictionary that contains only
     items that exceed 'limit'. For dicts of dicts, you must specify an item_key
@@ -448,7 +447,7 @@
 
         return new_dict
 
-=======
+
 class Range(CoreFunctionPlugin):
     """Return a list of numbers from a..b, not inclusive of b."""
 
@@ -468,8 +467,8 @@
             start += 1
 
         return vals
->>>>>>> 55aaa655
-
+
+      
 class Outliers(CoreFunctionPlugin):
     """Calculate outliers given a list of values and a separate list
     of their associated names. The lists should be the same length, and
