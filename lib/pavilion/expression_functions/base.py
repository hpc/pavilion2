--- conflicted
+++ resolved
@@ -36,8 +36,6 @@
 
     raise RuntimeError("Invalid value '{}' given to num.".format(val))
 
-
-<<<<<<< HEAD
 class Opt:
     """An optional arg spec, the contained spec is checked if the value is given."""
 
@@ -49,8 +47,6 @@
 
         self.sub_spec = sub_spec
 
-=======
->>>>>>> 6ff2903a
 def flag(val: str, flag_str: str) -> str:
     """Return a flag string for a boolean variable, if
     the variable is set, or an empty string otherwise."""
@@ -89,23 +85,6 @@
             return ''
         else:
             return f"{option_str}='{val}'"
-<<<<<<< HEAD
->>>>>>> bdda3948 (add list logic for options)
-=======
->>>>>>> 6ff2903a
-
-
-class Opt:
-    """An optional arg spec, the contained spec is checked if the value is given."""
-
-    def __init__(self, sub_spec: Any):
-        """
-        :param sub_spec: The type of the argument spec to accept.
-                         Ex:  Opt(int) or Opt([str])
-        """
-
-        self.sub_spec = sub_spec
-
 
 
 class FunctionPlugin(IPlugin.IPlugin):
