"""The module contains functions and classes that are generally useful across
multiple commands."""

import argparse
import datetime as dt
import io
import logging
import sys
import time
from pathlib import Path
from typing import List, TextIO, Union
from collections import defaultdict

from pavilion import config
from pavilion import dir_db
from pavilion import filters
from pavilion import groups
from pavilion import output
from pavilion import series
from pavilion import sys_vars
from pavilion import utils
from pavilion.errors import TestRunError, CommandError, TestSeriesError, \
                            PavilionError, TestGroupError
from pavilion.test_run import TestRun, test_run_attr_transform, load_tests
from pavilion.types import ID_Pair

LOGGER = logging.getLogger(__name__)


def load_last_series(pav_cfg, errfile: TextIO) -> Union[series.TestSeries, None]:
    """Load the series object for the last series run by this user on this system."""

    try:
        series_id = series.load_user_series_id(pav_cfg)
    except series.TestSeriesError as err:
        output.fprint("Failed to find last series: {}".format(err.args[0]), file=errfile)
        return None

    try:
        return series.TestSeries.load(pav_cfg, series_id)
    except series.TestSeriesError as err:
        output.fprint("Failed to load last series: {}".format(err.args[0]), file=errfile)
        return None


def set_arg_defaults(args):
    """Set typical argument defaults, but don't override any given."""

    # Don't assume these actually exist.
    def_filter = 'user={} created<{} sys_name={}'.format(
                  utils.get_login(),
                  (dt.datetime.now() - dt.timedelta(days=1)).isoformat(),
                  sys_vars.get_vars(defer=True).get('sys_name'))
    args.filter = getattr(args, 'filter', def_filter)


def arg_filtered_tests(pav_cfg, args: argparse.Namespace,
                       verbose: TextIO = None) -> dir_db.SelectItems:
    """Search for test runs that match based on the argument values in args,
    and return a list of matching test id's.

    Note: I know this violates the idea that we shouldn't be passing a
    generic object around and just using random bits of an undefined interface.
    BUT:

    1. The interface is well defined, by `filters.add_test_filter_args`.
    2. All of the used bits are *ALWAYS* used, so any errors will pop up
       immediately in unit tests.

    :param pav_cfg: The Pavilion config.
    :param args: An argument namespace with args defined by
        `filters.add_test_filter_args`, plus one additional `tests` argument
        that should contain a list of test id's, series id's, or the 'last'
        or 'all' keyword. Last implies the last test series run by the current user
        on this system (and is the default if no tests are given. 'all' means all tests.
    :param verbose: A file like object to report test search status.
    :return: A list of test paths.
    """

    limit = getattr(args, 'limit', filters.TEST_FILTER_DEFAULTS['limit'])
    verbose = verbose or io.StringIO()
    sys_name = getattr(args, 'sys_name', sys_vars.get_vars(defer=True).get('sys_name'))
    sort_by = getattr(args, 'sort_by', 'created')

    ids = []
    for test_range in args.tests:
        if '-' in test_range:
            id_start, id_end = test_range.split('-', 1)
            if id_start.startswith('s'):
                series_range_start = int(id_start.replace('s',''))
                if id_end.startswith('s'):
                    series_range_end = int(id_end.replace('s',''))
                else:
                    series_range_end = int(id_end)
                series_ids = range(series_range_start, series_range_end+1)
                for sid in series_ids:
                    ids.append('s' + str(sid))
            else:
                test_range_start = int(id_start)
                test_range_end = int(id_end)
                test_ids = range(test_range_start, test_range_end+1)
                for tid in test_ids:
                    ids.append(str(tid))
        else:
            ids.append(test_range)
    args.tests = ids

    if 'all' in args.tests:
        for arg, default in filters.TEST_FILTER_DEFAULTS.items():
            if hasattr(args, arg) and default != getattr(args, arg):
                break
        else:
            output.fprint(verbose, "Using default search filters: The current system, user, and "
                                   "created less than 1 day ago.", color=output.CYAN)
            args.filter = 'user={} created<{} sys_name={}'.format(
                           utils.get_login(),
                           (dt.datetime.now() - dt.timedelta(days=1)).isoformat(),
                           sys_vars.get_vars(defer=True).get('sys_name'))

    filter_func = filters.make_test_run_filter(target=args.filter)

    order_func, order_asc = filters.get_sort_opts(sort_by, "TEST")

    if 'all' in args.tests:
        tests = dir_db.SelectItems([], [])
        working_dirs = set(map(lambda cfg: cfg['working_dir'],
                               pav_cfg.configs.values()))

        for working_dir in working_dirs:
            matching_tests = dir_db.select(
                pav_cfg,
                id_dir=working_dir / 'test_runs',
                transform=test_run_attr_transform,
                filter_func=filter_func,
                order_func=order_func,
                order_asc=order_asc,
                verbose=verbose,
                limit=limit)

            tests.data.extend(matching_tests.data)
            tests.paths.extend(matching_tests.paths)

        return tests

    if not args.tests:
        args.tests.append('last')

    test_paths = test_list_to_paths(pav_cfg, args.tests, verbose)

    return dir_db.select_from(
        pav_cfg,
        paths=test_paths,
        transform=test_run_attr_transform,
        filter_func=filter_func,
        order_func=order_func,
        order_asc=order_asc,
        limit=limit
    )


def arg_filtered_series(pav_cfg: config.PavConfig, args: argparse.Namespace,
                        verbose: TextIO = None) -> List[series.SeriesInfo]:
    """Return a list of SeriesInfo objects based on the args.series attribute. When args.series is
    empty, default to the 'last' series started by the user on this system. If 'all' is given,
    search all series (with a default current user/system/1-day filter) and additonally filtered
    by args attributes provied via filters.add_series_filter_args()."""

    limit = getattr(args, 'limit', filters.SERIES_FILTER_DEFAULTS['limit'])
    verbose = verbose or io.StringIO()

    if not args.series:
        args.series = ['last']

    if 'all' in args.series:
        for arg, default in filters.SERIES_FILTER_DEFAULTS.items():
            if hasattr(args, arg) and default != getattr(args, arg):
                break
        else:
            output.fprint(verbose, "Using default search filters: The current system, user, and "
                                   "created less than 1 day ago.", color=output.CYAN)
            args.filter = 'user={} created<{} sys_name={}'.format(
                           utils.get_login(),
                           (dt.datetime.now() - dt.timedelta(days=1)).isoformat(),
                           sys_vars.get_vars(defer=True).get('sys_name'))

    seen_sids = []
    found_series = []
    for sid in args.series:
        # Go through each provided sid (including last and all) and find all
        # matching series. Then only add them if we haven't seen them yet.
        if sid == 'last':
            last_series = load_last_series(pav_cfg, verbose)
            if last_series is None:
                return []

            found_series.append(last_series.info())

        elif sid == 'all':
            order_func, order_asc = filters.get_sort_opts(args.sort_by, 'SERIES')

            filter_func = filters.make_series_filter(target=args.filter)

<<<<<<< HEAD
            found_series = dir_db.select(
=======
            filter_func = filters.make_series_filter(**filter_args)
            found_series.extend(dir_db.select(
>>>>>>> c5c2b475
                pav_cfg=pav_cfg,
                id_dir=pav_cfg.working_dir/'series',
                filter_func=filter_func,
                transform=series.mk_series_info_transform(pav_cfg),
                order_func=order_func,
                order_asc=order_asc,
                use_index=False,
                verbose=verbose,
                limit=limit,
            ).data)
        else:
            found_series.append(series.SeriesInfo.load(pav_cfg, sid))

    matching_series = []
    for sinfo in found_series:
        if sinfo.sid not in seen_sids:
            matching_series.append(sinfo)
            seen_sids.append(sinfo.sid)

    return matching_series


def read_test_files(pav_cfg, files: List[str]) -> List[str]:
    """Read the given files which contain a list of tests (removing comments)
    and return a list of test names."""

    tests = []
    for path in files:
        path = Path(path)

        if path.name == path.as_posix() and not path.exists():
            # If a plain filename is given (with not path components) and it doesn't
            # exist in the CWD, check to see if it's a saved collection.
            path = get_collection_path(pav_cfg, path)

            if path is None:
                raise PavilionError(
                    "Cannot find collection '{}' in the config dirs nor the current dir."
                    .format(collection))

        try:
            with path.open() as file:
                for line in file:
                    line = line.strip()
                    if line.startswith('#'):
                        pass
                    test = line.split('#')[0].strip()  # Removing any trailing comments.
                    tests.append(test)
        except OSError as err:
            raise PavilionError("Could not read test list file at '{}'"
                                .format(path), prior_error=err)

    return tests


def get_collection_path(pav_cfg, collection) -> Union[Path, None]:
    """Find a collection in one of the config directories. Returns None on failure."""

    # Check if this collection exists in one of the defined config dirs
    for config in pav_cfg['configs'].items():
        _, config_path = config
        collection_path = config_path.path / 'collections' / collection
        if collection_path.exists():
            return collection_path

    return None


def test_list_to_paths(pav_cfg, req_tests, errfile=None) -> List[Path]:
    """Given a list of raw test id's and series id's, return a list of paths
    to those tests.
    The keyword 'last' may also be given to get the last series run by
    the current user on the current machine.

    :param pav_cfg: The Pavilion config.
    :param req_tests: A list of test id's, series id's, or 'last'.
    :param errfile: An option output file for printing errors.
    :return: A list of test id's.
    """

    if errfile is None:
        errfile = io.StringIO()

    test_paths = []
    for raw_id in req_tests:

        if raw_id == 'last':
            raw_id = series.load_user_series_id(pav_cfg, errfile)
            if raw_id is None:
                output.fprint(errfile, "User has no 'last' series for this machine.",
                              color=output.YELLOW)
                continue

        if raw_id is None or not raw_id:
            continue

        if '.' in raw_id or utils.is_int(raw_id):
            # This is a test id.
            try:
                test_wd, _id = TestRun.parse_raw_id(pav_cfg, raw_id)
            except TestRunError as err:
                output.fprint(errfile, err, color=output.YELLOW)
                continue

            test_path = test_wd/TestRun.RUN_DIR/str(_id)
            test_paths.append(test_path)
            if not test_path.exists():
                output.fprint(errfile,
                              "Test run with id '{}' could not be found.".format(raw_id),
                              color=output.YELLOW)
        elif raw_id[0] == 's' and utils.is_int(raw_id[1:]):
            # A series.
            try:
                test_paths.extend(
                    series.list_series_tests(pav_cfg, raw_id))
            except TestSeriesError:
                output.fprint(errfile, "Invalid series id '{}'".format(raw_id),
                              color=output.YELLOW)
        else:
            # A group
            try:
                group = groups.TestGroup(pav_cfg, raw_id)
            except TestGroupError as err:
                output.fprint(
                    errfile,
                    "Invalid test group id '{}'.\n{}"
                    .format(raw_id, err.pformat()))
                continue

            if not group.exists():
                output.fprint(
                    errfile,
                    "Group '{}' does not exist.".format(raw_id))
                continue

            try:
                test_paths.extend(group.tests())
            except TestGroupError as err:
                output.fprint(
                    errfile,
                    "Invalid test group id '{}', could not get tests from group."
                    .format(raw_id))

    return test_paths


def _filter_tests_by_raw_id(pav_cfg, id_pairs: List[ID_Pair],
                            exclude_ids: List[str]) -> List[ID_Pair]:
    """Filter the given tests by raw id."""

    exclude_pairs = []

    for raw_id in exclude_ids:
        if '.' in raw_id:
            label, ex_id = raw_id.split('.', 1)
        else:
            label = 'main'
            ex_id = raw_id

        ex_wd = pav_cfg['configs'].get(label, None)
        if ex_wd is None:
            # Invalid label.
            continue

        ex_wd = Path(ex_wd)

        try:
            ex_id = int(ex_id)
        except ValueError:
            continue

        exclude_pairs.append((ex_wd, ex_id))

    return [pair for pair in id_pairs if pair not in exclude_pairs]


def get_tests_by_paths(pav_cfg, test_paths: List[Path], errfile: TextIO,
                       exclude_ids: List[str] = None) -> List[TestRun]:
    """Given a list of paths to test run directories, return the corresponding
    list of tests.

    :param pav_cfg: The pavilion configuration object.
    :param test_paths: The test run paths.
    :param errfile: Where to print warnings or errors.
    :param exclude_ids: A list of test raw id's to filter out.
    """

    test_pairs = []  # type: List[ID_Pair]

    for test_path in test_paths:
        if not test_path.exists():
            output.fprint(sys.stdout, "No test at path: {}".format(test_path))

        test_path = test_path.resolve()

        test_wd = test_path.parents[1]
        try:
            test_id = int(test_path.name)
        except ValueError:
            output.fprint(errfile, "Invalid test id '{}' from test path '{}'"
                          .format(test_path.name, test_path), color=output.YELLOW)
            continue

        test_pairs.append(ID_Pair((test_wd, test_id)))

    if exclude_ids:
        test_pairs = _filter_tests_by_raw_id(pav_cfg, test_pairs, exclude_ids)

    return load_tests(pav_cfg, test_pairs, errfile)


def get_tests_by_id(pav_cfg, test_ids: List['str'], errfile: TextIO,
                    exclude_ids: List[str] = None) -> List[TestRun]:
    """Convert a list of raw test id's and series id's into a list of
    test objects.

    :param pav_cfg: The pavilion config
    :param test_ids: A list of tests or test series names.
    :param errfile: stream to output errors as needed
    :param exclude_ids: A list of raw test ids to prune from the test list.
    :return: List of test objects
    """

    test_ids = [str(test) for test in test_ids.copy()]

    if not test_ids:
        # Get the last series ran by this user
        series_id = series.load_user_series_id(pav_cfg)
        if series_id is not None:
            test_ids.append(series_id)
        else:
            raise CommandError("No tests specified and no last series was found.")

    # Convert series and test ids into test paths.
    test_id_pairs = []
    for raw_id in test_ids:
        # Series start with 's' (like 'snake') and never have labels
        if '.' not in raw_id and raw_id.startswith('s'):
            try:
                series_obj = series.TestSeries.load(pav_cfg, raw_id)
            except TestSeriesError as err:
                output.fprint(errfile, "Suite {} could not be found.\n{}"
                              .format(raw_id, err), color=output.RED)
                continue
            test_id_pairs.extend(list(series_obj.tests.keys()))

        # Just a plain test id.
        else:
            try:
                test_id_pairs.append(TestRun.parse_raw_id(pav_cfg, raw_id))

            except TestRunError as err:
                output.fprint(sys.stdout, "Error loading test '{}': {}"
                              .format(raw_id, err))

    if exclude_ids:
        test_id_pairs = _filter_tests_by_raw_id(pav_cfg, test_id_pairs, exclude_ids)

    return load_tests(pav_cfg, test_id_pairs, errfile)

def get_testset_name(pav_cfg, tests: List['str'], files: List['str']):
    """Generate the name for the set set based on the test input to the run command.
    """
    # Expected Behavior:
    # pav run foo                   - 'foo'
    # pav run bar.a bar.b bar.c     - 'bar.*'
    # pav run -f some_file          - 'file:some_file'
    # pav run baz.a baz.b foo       - 'baz.*,foo'
    # pav run foo bar baz blarg     - 'foo,baz,bar,...'

    # First we get the list of files and a list of tests.
    # NOTE: If there is an intersection between tests in files and tests specified on command
    #       line, we remove the intersection from the list of tests
    #       For example, if some_test contains foo.a and foo.b
    #       pav run -f some_test foo.a foo.b will generate the test set file:some_test despite
    #       foo.a and foo.b being specified in both areas
    if files:
        files = [Path(filepath) for filepath in files]
        file_tests = read_test_files(pav_cfg, files)
        tests = list(set(tests) - set(file_tests))

    # Here we generate a dictionary mapping tests to the suites they belong to
    # (Also the filenames)
    # This way we can name the test set based on suites rather than listing every test
    # Essentially, this dictionary will be reduced into a list of "globs" for the name
    test_set_dict = defaultdict(list)
    for test in tests:
        test_name_split = test.split('.')
        if len(test_name_split) == 2:
            suite_name, test_name = test_name_split
        elif len(test_name_split) == 1:
            suite_name = test
            test_name = None
        else:
            # TODO: Look through possible errors to find the proper one to raise here
            raise PavilionError(f"Test name not in suitename.testname format: {test}")


        if test_name:
            test_set_dict[suite_name].append(test_name)
        else:
            test_set_dict[suite_name] = None

    # Don't forget to add on the files!
    for file in files:
        test_set_dict[f'file:{file.name}'] = None

    # Reduce into a list of globs so we get foo.*, bar.*, etc.
    def get_glob(test_suite_name, test_names):
        if test_names is None:
            return test_suite_name

        num_names = len(test_names)
        if num_names == 1:
            return f'{test_suite_name}.{test_names[0]}'
        else:
            return f'{test_suite_name}.*'

    globs = [get_glob(test_suite, tests) for test_suite,tests in test_set_dict.items()]
    globs.sort(key=lambda glob: 0 if "file:" in glob else 1) # Sort the files to the front

    ntests_cutoff = 3 # If more than 3 tests in name, truncate and append '...'
    if len(globs) > ntests_cutoff:
        globs = globs[:ntests_cutoff+1]
        globs[ntests_cutoff] = '...'

    testset_name = ','.join(globs).rstrip(',')
    return testset_name<|MERGE_RESOLUTION|>--- conflicted
+++ resolved
@@ -200,12 +200,7 @@
 
             filter_func = filters.make_series_filter(target=args.filter)
 
-<<<<<<< HEAD
-            found_series = dir_db.select(
-=======
-            filter_func = filters.make_series_filter(**filter_args)
             found_series.extend(dir_db.select(
->>>>>>> c5c2b475
                 pav_cfg=pav_cfg,
                 id_dir=pav_cfg.working_dir/'series',
                 filter_func=filter_func,
