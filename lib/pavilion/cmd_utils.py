"""The module contains functions and classes that are generally useful across
multiple commands."""

import argparse
import datetime as dt
import io
import logging
import sys
import time
from pathlib import Path
from typing import List, TextIO, Union

from pavilion import config
from pavilion import dir_db
from pavilion import filters
from pavilion import output
from pavilion import series
from pavilion import sys_vars
from pavilion import utils
from pavilion.errors import TestRunError, CommandError, TestSeriesError
from pavilion.test_run import TestRun, test_run_attr_transform, load_tests
from pavilion.types import ID_Pair

LOGGER = logging.getLogger(__name__)


def load_last_series(pav_cfg, errfile: TextIO) -> Union[series.TestSeries, None]:
    """Load the series object for the last series run by this user on this system."""

    try:
        series_id = series.load_user_series_id(pav_cfg)
    except series.TestSeriesError as err:
        output.fprint("Failed to find last series: {}".format(err.args[0]), file=errfile)
        return None

    try:
        return series.TestSeries.load(pav_cfg, series_id)
    except series.TestSeriesError as err:
        output.fprint("Failed to load last series: {}".format(err.args[0]), file=errfile)
        return None


def set_arg_defaults(args):
    """Set typical argument defaults, but don't override any given."""

    # Don't assume these actually exist.
    args.user = getattr(args, 'user', utils.get_login())
    def_newer_than = (time.time() - dt.timedelta(days=1).total_seconds())
    args.newer_than = getattr(args, 'newer_than', def_newer_than)
    sys_name = sys_vars.get_vars(defer=True).get('sys_name')
    args.sys_name = getattr(args, 'sys_name', sys_name)


def arg_filtered_tests(pav_cfg, args: argparse.Namespace,
                       verbose: TextIO = None) -> dir_db.SelectItems:
    """Search for test runs that match based on the argument values in args,
    and return a list of matching test id's.

    Note: I know this violates the idea that we shouldn't be passing a
    generic object around and just using random bits of an undefined interface.
    BUT:

    1. The interface is well defined, by `filters.add_test_filter_args`.
    2. All of the used bits are *ALWAYS* used, so any errors will pop up
       immediately in unit tests.

    :param pav_cfg: The Pavilion config.
    :param args: An argument namespace with args defined by
        `filters.add_test_filter_args`, plus one additional `tests` argument
        that should contain a list of test id's, series id's, or the 'last'
        or 'all' keyword. Last implies the last test series run by the current user
        on this system (and is the default if no tests are given. 'all' means all tests.
    :param verbose: A file like object to report test search status.
    :return: A list of test paths.
    """

    limit = getattr(args, 'limit', filters.TEST_FILTER_DEFAULTS['limit'])
    verbose = verbose or io.StringIO()
    sys_name = getattr(args, 'sys_name', sys_vars.get_vars(defer=True).get('sys_name'))
    sort_by = getattr(args, 'sort_by', 'created')

    ids = []
    for test_range in args.tests:
        if '-' in test_range:
            id_start, id_end = test_range.split('-', 1)
            if id_start.startswith('s'):
                series_range_start = int(id_start.replace('s',''))
                if id_end.startswith('s'):
                    series_range_end = int(id_end.replace('s',''))
                else:
                    series_range_end = int(id_end)
                series_ids = range(series_range_start, series_range_end+1)
                for sid in series_ids:
                    ids.append('s' + str(sid))
            else:
                test_range_start = int(id_start)
                test_range_end = int(id_end)
                test_ids = range(test_range_start, test_range_end+1)
                for tid in test_ids:
                    ids.append(str(tid))
        else:
            ids.append(test_range)
    args.tests = ids

    if 'all' in args.tests:
        for arg, default in filters.TEST_FILTER_DEFAULTS.items():
            if hasattr(args, arg) and default != getattr(args, arg):
                break
        else:
            output.fprint(verbose, "Using default search filters: The current system, user, and "
                                   "newer_than 1 day ago.", color=output.CYAN)
            args.user = utils.get_login()
            args.newer_than = time.time() - dt.timedelta(days=1).total_seconds()
            sys_name = sys_vars.get_vars(defer=True).get('sys_name')

    filter_func = filters.make_test_run_filter(
<<<<<<< HEAD
        # complete=args.complete,
        # incomplete=args.incomplete,
        # passed=args.passed,
        # failed=args.failed,
        # name=args.name,
        # user=args.user,
        # state=args.state,
        # has_state=args.has_state,
        # sys_name=args.sys_name,
        # older_than=args.older_than,
        # newer_than=args.newer_than,
        target=args.filter,
=======
        complete=args.complete,
        incomplete=args.incomplete,
        passed=args.passed,
        failed=args.failed,
        name=args.name,
        user=args.user,
        state=args.state,
        has_state=args.has_state,
        sys_name=sys_name,
        older_than=args.older_than,
        newer_than=args.newer_than,
>>>>>>> 7c0da3d5
    )

    order_func, order_asc = filters.get_sort_opts(sort_by, "TEST")

    if 'all' in args.tests:
        tests = dir_db.SelectItems([], [])
        working_dirs = set(map(lambda cfg: cfg['working_dir'],
                               pav_cfg.configs.values()))

        for working_dir in working_dirs:
            matching_tests = dir_db.select(
                pav_cfg,
                id_dir=working_dir / 'test_runs',
                transform=test_run_attr_transform,
                filter_func=filter_func,
                order_func=order_func,
                order_asc=order_asc,
                verbose=verbose,
                limit=limit)

            tests.data.extend(matching_tests.data)
            tests.paths.extend(matching_tests.paths)

        return tests

    if not args.tests:
        args.tests.append('last')

    test_paths = test_list_to_paths(pav_cfg, args.tests, verbose)

    return dir_db.select_from(
        pav_cfg,
        paths=test_paths,
        transform=test_run_attr_transform,
        filter_func=filter_func,
        order_func=order_func,
        order_asc=order_asc,
        limit=limit
    )


def arg_filtered_series(pav_cfg: config.PavConfig, args: argparse.Namespace,
                        verbose: TextIO = None) -> List[series.SeriesInfo]:
    """Return a list of SeriesInfo objects based on the args.series attribute. When args.series is
    empty, default to the 'last' series started by the user on this system. If 'all' is given,
    search all series (with a default current user/system/1-day filter) and additonally filtered
    by args attributes provied via filters.add_series_filter_args()."""

    limit = getattr(args, 'limit', filters.SERIES_FILTER_DEFAULTS['limit'])
    verbose = verbose or io.StringIO()

    if not args.series:
        args.series = ['last']

    if 'all' in args.series:
        for arg, default in filters.SERIES_FILTER_DEFAULTS.items():
            if hasattr(args, arg) and default != getattr(args, arg):
                break
        else:
            output.fprint(verbose, "Using default search filters: The current system, user, and "
                                   "newer_than 1 day ago.", color=output.CYAN)
            args.user = utils.get_login()
            args.newer_than = (dt.datetime.now() - dt.timedelta(days=1)).timestamp()
            args.sys_name = sys_vars.get_vars(defer=True).get('sys_name')

    matching_series = []
    seen_sids = []
    for sid in args.series:
        # Go through each provided sid (including last and all) and find all
        # matching series. Then only add them if we haven't seen them yet.
        if sid == 'last':
            last_series = load_last_series(pav_cfg, verbose)
            if last_series is None:
                return []

            found_series = [last_series.info()]

        elif sid == 'all':
<<<<<<< HEAD
            order_func, order_asc = filters.get_sort_opts(args.sort_by, 'SERIES')

            filter_func = filters.make_series_filter(
                # complete=args.complete,
                # has_state=args.has_state,
                # incomplete=args.incomplete,
                # name=args.name,
                # newer_than=args.newer_than,
                # older_than=args.older_than,
                # state=args.state,
                # sys_name=args.sys_name,
                # user=args.user,
                target=args.filter
            )
=======
            sort_by = getattr(args, 'sort_by', filters.SERIES_FILTER_DEFAULTS['sort_by'])
            order_func, order_asc = filters.get_sort_opts(sort_by, 'SERIES')

            filter_args = {}
            for arg in ('complete', 'has_state', 'incomplete', 'name', 'newer_than',
                        'older_than', 'state', 'sys_name', 'user'):
                filter_args[arg] = getattr(args, arg, filters.SERIES_FILTER_DEFAULTS[arg])

            filter_func = filters.make_series_filter(**filter_args)
>>>>>>> 7c0da3d5
            found_series = dir_db.select(
                pav_cfg=pav_cfg,
                id_dir=pav_cfg.working_dir/'series',
                filter_func=filter_func,
                transform=series.mk_series_info_transform(pav_cfg),
                order_func=order_func,
                order_asc=order_asc,
                use_index=False,
                verbose=verbose,
                limit=limit,
            ).data
        else:
            found_series = [series.SeriesInfo.load(pav_cfg, sid)]

        for sinfo in found_series:
            if sinfo.sid not in seen_sids:
                matching_series.append(sinfo)
                seen_sids.append(sinfo.sid)

        return matching_series


def read_test_files(pav_cfg, files: List[str]) -> List[str]:
    """Read the given files which contain a list of tests (removing comments)
    and return a list of test names."""

    tests = []
    for path in files:
        path = Path(path)
        if not path.is_absolute():
            path = get_collection_path(pav_cfg, path)
        try:
            with path.open() as file:
                for line in file:
                    line = line.strip()
                    if line.startswith('#'):
                        pass
                    test = line.split('#')[0].strip()  # Removing any trailing comments.
                    tests.append(test)
        except OSError as err:
            raise ValueError("Could not read test list file at '{}': {}"
                             .format(path, err))

    return tests


def get_collection_path(pav_cfg, collection) -> Path:
    """Read the given list of collection files and return full absolute paths."""

    # Check if this collection exists in one of the defined config dirs
    for config in pav_cfg['configs'].items():
        _, config_path = config
        collection_path = config_path.path / 'collections' / collection
        if collection_path.exists():
            return collection_path

    # If the previous loop completes, then check the current working directory for the collection
    cwd_collection = Path.cwd() / collection
    if cwd_collection.exists():
        return cwd_collection

    # If it reaches this point, then the collection does not exist in any of the defined config dirs
    # nor the current working directory
    raise ValueError("Cannot find collection '{}' in the config dirs nor the current dir."
                     .format(collection))


def test_list_to_paths(pav_cfg, req_tests, errfile=None) -> List[Path]:
    """Given a list of raw test id's and series id's, return a list of paths
    to those tests.
    The keyword 'last' may also be given to get the last series run by
    the current user on the current machine.

    :param pav_cfg: The Pavilion config.
    :param req_tests: A list of test id's, series id's, or 'last'.
    :param errfile: An option output file for printing errors.
    :return: A list of test id's.
    """

    test_paths = []
    for raw_id in req_tests:

        if raw_id == 'last':
            raw_id = series.load_user_series_id(pav_cfg, errfile)
            if raw_id is None:
                if errfile:
                    output.fprint(errfile, "User has no 'last' series for this machine.",
                                  color=output.YELLOW)
                continue

        if raw_id is None:
            continue

        if '.' not in raw_id and raw_id.startswith('s'):
            try:
                test_paths.extend(
                    series.list_series_tests(pav_cfg, raw_id))
            except TestSeriesError:
                if errfile:
                    output.fprint(errfile, "Invalid series id '{}'".format(raw_id),
                                  color=output.YELLOW)
        else:
            try:
                test_wd, _id = TestRun.parse_raw_id(pav_cfg, raw_id)
            except TestRunError as err:
                output.fprint(errfile, err, color=output.YELLOW)
                continue

            test_path = test_wd/TestRun.RUN_DIR/str(_id)
            test_paths.append(test_path)
            if not test_path.exists():
                output.fprint(errfile,
                              "Test run with id '{}' could not be found.".format(raw_id),
                              color=output.YELLOW)

    return test_paths


def _filter_tests_by_raw_id(pav_cfg, id_pairs: List[ID_Pair],
                            exclude_ids: List[str]) -> List[ID_Pair]:
    """Filter the given tests by raw id."""

    exclude_pairs = []

    for raw_id in exclude_ids:
        if '.' in raw_id:
            label, ex_id = raw_id.split('.', 1)
        else:
            label = 'main'
            ex_id = raw_id

        ex_wd = pav_cfg['configs'].get(label, None)
        if ex_wd is None:
            # Invalid label.
            continue

        ex_wd = Path(ex_wd)

        try:
            ex_id = int(ex_id)
        except ValueError:
            continue

        exclude_pairs.append((ex_wd, ex_id))

    return [pair for pair in id_pairs if pair not in exclude_pairs]


def get_tests_by_paths(pav_cfg, test_paths: List[Path], errfile: TextIO,
                       exclude_ids: List[str] = None) -> List[TestRun]:
    """Given a list of paths to test run directories, return the corresponding
    list of tests.

    :param pav_cfg: The pavilion configuration object.
    :param test_paths: The test run paths.
    :param errfile: Where to print warnings or errors.
    :param exclude_ids: A list of test raw id's to filter out.
    """

    test_pairs = []  # type: List[ID_Pair]

    for test_path in test_paths:
        if not test_path.exists():
            output.fprint(sys.stdout, "No test at path: {}".format(test_path))

        test_path = test_path.resolve()

        test_wd = test_path.parents[1]
        try:
            test_id = int(test_path.name)
        except ValueError:
            output.fprint(errfile, "Invalid test id '{}' from test path '{}'"
                          .format(test_path.name, test_path), color=output.YELLOW)
            continue

        test_pairs.append(ID_Pair((test_wd, test_id)))

    if exclude_ids:
        test_pairs = _filter_tests_by_raw_id(pav_cfg, test_pairs, exclude_ids)

    return load_tests(pav_cfg, test_pairs, errfile)


def get_tests_by_id(pav_cfg, test_ids: List['str'], errfile: TextIO,
                    exclude_ids: List[str] = None) -> List[TestRun]:
    """Convert a list of raw test id's and series id's into a list of
    test objects.

    :param pav_cfg: The pavilion config
    :param test_ids: A list of tests or test series names.
    :param errfile: stream to output errors as needed
    :param exclude_ids: A list of raw test ids to prune from the test list.
    :return: List of test objects
    """

    test_ids = [str(test) for test in test_ids.copy()]

    if not test_ids:
        # Get the last series ran by this user
        series_id = series.load_user_series_id(pav_cfg)
        if series_id is not None:
            test_ids.append(series_id)
        else:
            raise CommandError("No tests specified and no last series was found.")

    # Convert series and test ids into test paths.
    test_id_pairs = []
    for raw_id in test_ids:
        # Series start with 's' (like 'snake') and never have labels
        if '.' not in raw_id and raw_id.startswith('s'):
            try:
                series_obj = series.TestSeries.load(pav_cfg, raw_id)
            except TestSeriesError as err:
                output.fprint(errfile, "Suite {} could not be found.\n{}"
                              .format(raw_id, err), color=output.RED)
                continue
            test_id_pairs.extend(list(series_obj.tests.keys()))

        # Just a plain test id.
        else:
            try:
                test_id_pairs.append(TestRun.parse_raw_id(pav_cfg, raw_id))

            except TestRunError as err:
                output.fprint(sys.stdout, "Error loading test '{}': {}"
                              .format(raw_id, err))

    if exclude_ids:
        test_id_pairs = _filter_tests_by_raw_id(pav_cfg, test_id_pairs, exclude_ids)

    return load_tests(pav_cfg, test_id_pairs, errfile)<|MERGE_RESOLUTION|>--- conflicted
+++ resolved
@@ -114,32 +114,7 @@
             sys_name = sys_vars.get_vars(defer=True).get('sys_name')
 
     filter_func = filters.make_test_run_filter(
-<<<<<<< HEAD
-        # complete=args.complete,
-        # incomplete=args.incomplete,
-        # passed=args.passed,
-        # failed=args.failed,
-        # name=args.name,
-        # user=args.user,
-        # state=args.state,
-        # has_state=args.has_state,
-        # sys_name=args.sys_name,
-        # older_than=args.older_than,
-        # newer_than=args.newer_than,
         target=args.filter,
-=======
-        complete=args.complete,
-        incomplete=args.incomplete,
-        passed=args.passed,
-        failed=args.failed,
-        name=args.name,
-        user=args.user,
-        state=args.state,
-        has_state=args.has_state,
-        sys_name=sys_name,
-        older_than=args.older_than,
-        newer_than=args.newer_than,
->>>>>>> 7c0da3d5
     )
 
     order_func, order_asc = filters.get_sort_opts(sort_by, "TEST")
@@ -218,32 +193,12 @@
             found_series = [last_series.info()]
 
         elif sid == 'all':
-<<<<<<< HEAD
             order_func, order_asc = filters.get_sort_opts(args.sort_by, 'SERIES')
 
             filter_func = filters.make_series_filter(
-                # complete=args.complete,
-                # has_state=args.has_state,
-                # incomplete=args.incomplete,
-                # name=args.name,
-                # newer_than=args.newer_than,
-                # older_than=args.older_than,
-                # state=args.state,
-                # sys_name=args.sys_name,
-                # user=args.user,
                 target=args.filter
             )
-=======
-            sort_by = getattr(args, 'sort_by', filters.SERIES_FILTER_DEFAULTS['sort_by'])
-            order_func, order_asc = filters.get_sort_opts(sort_by, 'SERIES')
-
-            filter_args = {}
-            for arg in ('complete', 'has_state', 'incomplete', 'name', 'newer_than',
-                        'older_than', 'state', 'sys_name', 'user'):
-                filter_args[arg] = getattr(args, arg, filters.SERIES_FILTER_DEFAULTS[arg])
-
-            filter_func = filters.make_series_filter(**filter_args)
->>>>>>> 7c0da3d5
+
             found_series = dir_db.select(
                 pav_cfg=pav_cfg,
                 id_dir=pav_cfg.working_dir/'series',
