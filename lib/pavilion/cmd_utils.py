--- conflicted
+++ resolved
@@ -8,12 +8,8 @@
 import sys
 import time
 from pathlib import Path
-<<<<<<< HEAD
-from typing import List, TextIO
+from typing import List, TextIO, Union
 from collections import defaultdict
-=======
-from typing import List, TextIO, Union
->>>>>>> 21aa6039
 
 from pavilion import config
 from pavilion import dir_db
@@ -23,11 +19,7 @@
 from pavilion import series
 from pavilion import sys_vars
 from pavilion import utils
-<<<<<<< HEAD
-from pavilion.errors import TestRunError, CommandError, TestSeriesError, PavilionError
-=======
-from pavilion.errors import TestRunError, CommandError, TestSeriesError, TestGroupError
->>>>>>> 21aa6039
+from pavilion.errors import TestRunError, CommandError, TestSeriesError, PavilionError, TestGroupError
 from pavilion.test_run import TestRun, test_run_attr_transform, load_tests
 from pavilion.types import ID_Pair
 
