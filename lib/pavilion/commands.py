# Base classes and methods for Command plugins

# pylint: disable=W0603

import argparse
import errno
import inspect
import io
import logging
import sys

from pavilion import arguments
from pavilion import output
from yapsy import IPlugin

_COMMANDS = {}


def __reset():
    """Reset the command plugins. This is only to be used as part of
    unittests."""

    global _COMMANDS

    _COMMANDS = {}

    arguments.reset_parser()


class CommandError(RuntimeError):
    """The error type commands should raise for semi-expected errors."""


def add_command(command):
    """Add the given command instance to the dictionary of commands.

:param Command command: The command object to add
"""

    global _COMMANDS

    for name in command.aliases:
        if name not in _COMMANDS:
            _COMMANDS[name] = command
        else:
            raise RuntimeError(
                "Multiple commands of the same name are not allowed to exist. "
                "command.{c1.name} found at both {c1.path} and {c2.path}."
                .format(c1=_COMMANDS[name], c2=command))


def get_command(command_name):
    """Return the command of the given name.

    :param str command_name: The name of the command to search for.
    :rtype: Command
    """
    global _COMMANDS

    return _COMMANDS[command_name]


class Command(IPlugin.IPlugin):
    """Provides a pavilion command via a plugin.

    :ivar argparse.ArgumentParser parser: The plugin's argument parser object.
    """

    def __init__(self, name, description, short_help=None, aliases=None,
                 sub_commands=False):
        """Initialize this command. This should be overridden by subclasses, to
        set reasonable values. Multiple commands of the same name are not
        allowed to exist.

        :param name: The name of this command. Will be used as the subcommand
            name.
        :param str description: The full description and help header for this
            command. Displayed with 'pav <cmd> --help'.
        :param str short_help: A short description of the command displayed
            when doing a 'pav --help'. If this is None, the command won't
            be listed.
        :param list aliases: A list of aliases for the command.
        :param bool sub_commands: Enable the standardized way of adding sub
            commands.
        """
        super().__init__()

        if aliases is None:
            aliases = []

        aliases = [name] + aliases.copy()

        self.logger = logging.getLogger('command.' + name)
        self.name = name
        self.file = inspect.getfile(self.__class__)
        self.description = description
        self.short_help = short_help
        self.aliases = aliases

        # These are to allow tests to redirect output as needed.
        self.outfile = sys.stdout
        self.errfile = sys.stderr

        self.sub_cmds = {}
        if sub_commands:
            self._inventory_sub_commands()

<<<<<<< HEAD
        self._parser = None
=======
        self.parser = None
>>>>>>> bb8d1ff4

    def _inventory_sub_commands(self):
        """Find all the sub commands and populate the sub_cmds dict."""

        # Walk the class dictionary and add any functions with aliases
        # to our dict of commands under each listed alias.
        for func in self.__class__.__dict__.values():
            if callable(func) and hasattr(func, 'aliases'):
                for alias in func.aliases:
                    self.sub_cmds[alias] = func

    def _setup_arguments(self, parser):
        """Setup the commands arguments in the Pavilion argument parser. This
is handed a pre-created sub-command parser for this command. Simply
add arguments to it like you would a base parser. ::

    parser.add_arguemnt('-x', '--extra',
                        action='store_true',
                        help="Add extra stuff.")

:param argparse.ArgumentParser parser: The parser object.
"""

    def _setup_other(self):
        """Additional setup actions for this command at activation time.
        The base version of this does nothing.."""

    def activate(self):
        """The Yapsy plugin system calls this to setup the plugin. In this
case that includes:

- Adding the command's sub-command arguments to the general pavilion argument
  parser.
- Running the _setup_other method.
- Adding the command to Pavilion's known commands.
"""

        # Add the arguments for this command to the
        sub_parser = arguments.get_subparser()

        # A add the short help, or not. A quirk of argparse is that if 'help'
        # is set, the subcommand is listed regardless of whether the
        # help is None. If we don't want that, we have to init without 'help'.
        if self.short_help is None:
            parser = sub_parser.add_parser(self.name,
                                           aliases=self.aliases,
                                           description=self.description)
        else:
            parser = sub_parser.add_parser(self.name,
                                           aliases=self.aliases,
                                           description=self.description,
                                           help=self.short_help)

        # Save the argument parser, as it can come in handy.
<<<<<<< HEAD
        self._parser = parser
=======
        self.parser = parser
>>>>>>> bb8d1ff4

        self._setup_arguments(parser)

        self._setup_other()

        add_command(self)

    def deactivate(self):
        """You can't deactivate commands."""
        raise RuntimeError("Command plugins cannot be deactivated.")

    def run(self, pav_cfg, args):
        """Override this method with your command's code.

:param pav_cfg: The pavilion configuration object.
:param argparse.Namespace args: The parsed arguments for pavilion.
:return: The return code of the command should denote success (0) or
    failure (not 0).
"""
        raise NotImplementedError(
            "Command plugins must override the 'run' method.")

    def _run_sub_command(self, pav_cfg, args):
        """Find and run the subcommand."""

        cmd_name = args.sub_cmd

        if cmd_name is None:
            output.fprint(
                "You must provide a sub command '{}'.".format(cmd_name),
                color=output.RED, file=self.errfile)
            self._parser.print_help(file=self.errfile)
            return errno.EINVAL

        if cmd_name not in self.sub_cmds:
            raise RuntimeError("Invalid sub-cmd '{}'".format(cmd_name))

        cmd_result = self.sub_cmds[cmd_name](self, pav_cfg, args)
        return 0 if cmd_result is None else cmd_result

    def __repr__(self):
        return '<{} from file {} named {}>'.format(
            self.__class__.__name__,
            self.file,
            self.name
        )

    def silence(self):
        """Convert the command to use string IO for its output and error
        output."""
        self.outfile = io.StringIO()
        self.errfile = io.StringIO()

    def clear_output(self):
        """Reset the output io buffers for this command."""

        if not isinstance(self.outfile, io.StringIO):
            raise RuntimeError("Only silenced commands can be cleared.")

        self.outfile.seek(0)
        data = self.outfile.read()
        self.outfile.seek(0)
        self.outfile.truncate(0)

        self.errfile.seek(0)
        err_data = self.errfile.read()
        self.errfile.seek(0)
        self.errfile.truncate(0)

        return data, err_data

<<<<<<< HEAD
    @property
    def path(self):
        """The path to the object that defined this instance."""

        return inspect.getfile(self.__class__)

=======
>>>>>>> bb8d1ff4

def sub_cmd(*aliases):
    """Tag this given function as a sub_cmd, and record its aliases."""

    def tag_aliases(func):
        """Attach all the aliases to the given function, but return the
        function itself. The function name, absent leading underscores and
        without a trailing '_cmd', is added by default."""
        name = func.__name__

        while name.startswith('_'):
            name = name[1:]

        if name.endswith('_cmd'):
            name = name[:-4]

        func.aliases = [name]
        for alias in aliases:
            func.aliases.append(alias)

        return func

    return tag_aliases<|MERGE_RESOLUTION|>--- conflicted
+++ resolved
@@ -105,11 +105,8 @@
         if sub_commands:
             self._inventory_sub_commands()
 
-<<<<<<< HEAD
         self._parser = None
-=======
-        self.parser = None
->>>>>>> bb8d1ff4
+
 
     def _inventory_sub_commands(self):
         """Find all the sub commands and populate the sub_cmds dict."""
@@ -164,11 +161,7 @@
                                            help=self.short_help)
 
         # Save the argument parser, as it can come in handy.
-<<<<<<< HEAD
         self._parser = parser
-=======
-        self.parser = parser
->>>>>>> bb8d1ff4
 
         self._setup_arguments(parser)
 
@@ -240,15 +233,12 @@
 
         return data, err_data
 
-<<<<<<< HEAD
     @property
     def path(self):
         """The path to the object that defined this instance."""
 
         return inspect.getfile(self.__class__)
 
-=======
->>>>>>> bb8d1ff4
 
 def sub_cmd(*aliases):
     """Tag this given function as a sub_cmd, and record its aliases."""
