--- conflicted
+++ resolved
@@ -214,11 +214,8 @@
     return _SCHEDULER_PLUGINS[name]
 
 
-<<<<<<< HEAD
-def list_scheduler_plugins():
-=======
+
 def list_plugins():
->>>>>>> 1b0e1127
     """Return a list of all available scheduler plugin names.
 
     :rtype: list
