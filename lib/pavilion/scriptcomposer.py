--- conflicted
+++ resolved
@@ -1,11 +1,4 @@
-<<<<<<< HEAD
-from pathlib import Path
-from pavilion import module_wrapper
-from pavilion.module_actions import ModuleAction
-from pavilion import utils
-=======
 import collections
->>>>>>> ce530dd6
 import datetime
 import grp
 import os
@@ -219,9 +212,6 @@
          variable.
         """
 
-<<<<<<< HEAD
-        for key, value in sorted(env_dict.items()):
-=======
         # Order the keys alphabetically if they don't have an implied order.
         if not isinstance(env_dict, collections.OrderedDict):
             new_dict = collections.OrderedDict()
@@ -229,7 +219,6 @@
                 new_dict[key] = env_dict[key]
 
         for key, value in env_dict.items():
->>>>>>> ce530dd6
             if value is not None:
                 self._script_lines.append('export {}={}'.format(key, value))
             else:
