--- conflicted
+++ resolved
@@ -365,38 +365,6 @@
     :raises ValueError: For bad node ranges.
     """
 
-<<<<<<< HEAD
-    range_start = range_end = None
-    if '[' in node:
-        range_start = node.index('[')
-    if ']' in node:
-        range_end = node.index(']')
-
-    if range_start is None and range_end is None:
-        # No range in node text
-        return [node]
-    elif range_start is None:
-        raise ValueError("Missing closing bracket on node range.")
-    elif range_end is None:
-        raise ValueError("Missing open bracket on node range.")
-
-    if node.count('[') > 1:
-        raise ValueError("Node names can only contain a single open bracket '[': "
-                         "'{}'".format(node))
-    if node.count(']') > 1:
-        raise ValueError("Node names can only contain a single closing "
-                         "bracket '[': '{}'".format(node))
-
-    prefix = node[:range_start]
-    suffix = node[range_end + 1:]
-
-    range_txt = node[range_start +1 :range_end]
-    if '-' not in range_txt:
-        raise ValueError("Range in node range missing '-': {}".format(node))
-    start, end = range_txt.split('-', 1)
-    digits = max(len(start), len(end))
-=======
->>>>>>> 4855c657
     try:
         return hostlist.expand_hostlist(node)
     except hostlist.BadHostlist as err:
