"""Tracks builds across multiple threads, including their output."""

import datetime
import threading
from collections import defaultdict
from typing import List, ContextManager
from contextlib import contextmanager

from pavilion.status_file import STATES
from .lockfile import NFSLock


class MultiBuildTracker:
    """Allows for the central organization of multiple build tracker objects.

    :ivar {StatusFile} status_files: The dictionary of status files by build."""

    def __init__(self):
        """Setup the build tracker."""

        # A map of build tokens to build names
        self.messages = {}
        self.status = {}
        self.status_files = {} # type: Dict[TestBuilder, TestStatusFile]
        self.trackers = {}
        self.lock = threading.Lock()
        self._build_locks = {} # type: Dict[str, threading.Lock]

    def register(self, test: 'TestRun') -> 'BuildTracker':
        """Register a builder, and get your own build tracker.

        :param test: The TestRun object to track.
        :return: A build tracker instance that can be used by builds directly."""

        tracker = BuildTracker(test, self)
<<<<<<< HEAD
=======
        hash = test.builder.build_hash
>>>>>>> 57c6d0d1

        with self.lock:
            # Test may actually be a TestRun object rather than a TestBuilder object,
            # which has no builder attribute
            self.status_files[test.builder] = test.status
            self.status[test.builder] = None
            self.messages[test.builder] = []
            self.trackers[test.builder] = tracker

            if hash not in self._build_locks:
                self._build_locks[hash] = threading.Lock()

        return tracker

<<<<<<< HEAD
    def get_build_lock(self, builder: 'TestBuilder', timeout: float = -1) -> 'NFSLock':
        """Get the NFSLock object associated with a particular build.

        :param hash: the hash of the build whose lock will be returned
        :return: the NFSLock for the build
        """

        return NFSLock(builder.path.parent, builder.name, timeout=timeout)
=======
    @contextmanager
    def make_lock_context(self, hash: str, timeout: float = -1) -> ContextManager[bool]:
        """Return a context manager to manage the build-specific lock.

        :param str hash: The hash identifying the specific build.
        :return: A context manager to manage the (optionally) timed lock
        associated with the build."""

        lock = self._build_locks[hash]

        try:
            result = lock.acquire(timeout=timeout)
            yield result
        finally:
            if result:
                lock.release()
>>>>>>> 57c6d0d1

    def update(self, builder, note, state=None):
        """Add a message for the given builder without changes the status.

        :param TestBuilder builder: The builder object to set the message.
        :param note: The message to set.
        :param str state: A status_file state to set on this builder's status
            file.
        """

        if state is not None:
            self.status_files[builder].set(state, note)

        now = datetime.datetime.now()

        with self.lock:
            self.messages[builder].append((now, state, note))
            if state is not None:
                self.status[builder] = state

    def get_notes(self, builder):
        """Return all notes for the given builder.

        :param TestBuilder builder: The test builder object to get notes for.
        :rtype: [str]
        """

        return self.messages[builder]

    def state_counts(self):
        """Return a dictionary of the states across all builds and the number
        of occurrences of each."""
        counts = defaultdict(lambda: 0)
        for state in self.status.values():
            if state is not None:
                counts[state] += 1

        return counts

    def failures(self) -> List['BuildTracker']:
        """Returns a list of builders that have failed."""
        return [self.trackers[builder] for builder in self.trackers
                if self.trackers[builder].failed]


class BuildTracker:
    """Tracks the status updates for a single build."""

    def __init__(self, test: 'TestRun', tracker: MultiBuildTracker):
        self.test = test
        if test is None:
            self.builder = None
        else:
            self.builder = test.builder
        self.tracker = tracker
        self.failed = False

    def update(self, note, state=None):
        """Update the tracker for this build with the given note."""

        self.tracker.update(self.builder, note, state=state)

    def warn(self, note, state=None):
        """Add a note and warn via the logger."""
        self.update(note, state=state)

    def error(self, note, state=STATES.BUILD_ERROR):
        """Add a note and error via the logger denote as a failure."""
        self.update(note, state=state)

        self.failed = True

    def fail(self, note, state=STATES.BUILD_FAILED):
        """Denote that the test has failed."""
        self.error(note, state=state)

    def notes(self):
        """Return the notes for this tracker."""
        return self.tracker.get_notes(self.builder)


class DummyTracker(BuildTracker):
    """A tracker that does nothing."""

    def __init__(self):
        """Initalize the parent with dummy info."""

        super().__init__(None, None)

    def update(self, note, state=None):
        """Do nothing."""<|MERGE_RESOLUTION|>--- conflicted
+++ resolved
@@ -33,10 +33,6 @@
         :return: A build tracker instance that can be used by builds directly."""
 
         tracker = BuildTracker(test, self)
-<<<<<<< HEAD
-=======
-        hash = test.builder.build_hash
->>>>>>> 57c6d0d1
 
         with self.lock:
             # Test may actually be a TestRun object rather than a TestBuilder object,
@@ -46,12 +42,8 @@
             self.messages[test.builder] = []
             self.trackers[test.builder] = tracker
 
-            if hash not in self._build_locks:
-                self._build_locks[hash] = threading.Lock()
-
         return tracker
 
-<<<<<<< HEAD
     def get_build_lock(self, builder: 'TestBuilder', timeout: float = -1) -> 'NFSLock':
         """Get the NFSLock object associated with a particular build.
 
@@ -60,24 +52,6 @@
         """
 
         return NFSLock(builder.path.parent, builder.name, timeout=timeout)
-=======
-    @contextmanager
-    def make_lock_context(self, hash: str, timeout: float = -1) -> ContextManager[bool]:
-        """Return a context manager to manage the build-specific lock.
-
-        :param str hash: The hash identifying the specific build.
-        :return: A context manager to manage the (optionally) timed lock
-        associated with the build."""
-
-        lock = self._build_locks[hash]
-
-        try:
-            result = lock.acquire(timeout=timeout)
-            yield result
-        finally:
-            if result:
-                lock.release()
->>>>>>> 57c6d0d1
 
     def update(self, builder, note, state=None):
         """Add a message for the given builder without changes the status.
