"""Object for summarizing series quickly."""
import datetime as dt
import json
from pathlib import Path
from typing import Union, List

from pavilion import config
from pavilion import dir_db
from pavilion import status_file
from pavilion import utils
from pavilion.errors import TestRunError, TestSeriesError
from pavilion.test_run import TestRun, TestAttributes
from . import common


class SeriesInfoBase:
    """Shared base class for series info and test set info."""

    def __init__(self, pav_cfg: config.PavConfig, path: Path):

        self._pav_cfg = pav_cfg

        self._config = None

        self.path = path

        self._complete = None

        self._tests = self._find_tests()
        self._test_statuses = None

        self._test_info = {}
        self._status: status_file.SeriesStatusInfo = None
        self._status_file: status_file.SeriesStatusFile = None

    @classmethod
    def list_attrs(cls):
        """Return a list of available attributes."""

        attrs = set([
            key for key, val in cls.__dict__.items()
            if isinstance(val, property)
        ])

        for par_class in cls.__bases__:
            if hasattr(par_class, 'list_attrs'):
                attrs.update(par_class.list_attrs())

        return attrs

    def attr_dict(self):
        """Return all values as a dict."""

        attr_dict = {key: getattr(self, key) for key in self.list_attrs()}
        attr_dict['path'] = self.path.as_posix()
        return attr_dict

    @classmethod
    def attr_doc(cls, attr):
        """Return the doc string for the given attributes."""

        if attr not in cls.list_attrs():
            raise KeyError("No such series attribute '{}'".format(attr))


        if attr in cls.__dict__:
            attr_prop = cls.__dict__[attr]
        else:
            for par_class in cls.__bases__:
                if attr in par_class.__dict__:
                    attr_prop = par_class.__dict__[attr]

        return attr_prop.__doc__

    @property
    def sid(self):
        """The sid of this series."""

        return path_to_sid(self.path)

    @property
    def id(self):  # pylint: disable=invalid-name
        """The id of this series."""
        return int(self.path.name)

    @property
    def user(self):
        """The user who created the suite."""
        try:
            return utils.owner(self.path)
        except KeyError:
            return None

    @property
    def created(self) -> float:
        """When the test series was created."""

        return self.path.stat().st_mtime

    @property
    def finished(self) -> Union[float, None]:
        """When the series completion file was created."""

        complete_fn = self.path/common.COMPLETE_FN
        if complete_fn.exists():
            return complete_fn.stat().st_mtime
        else:
            return None

    @property
    def num_tests(self) -> int:
        """The number of tests belonging to this series."""
        return len(self._tests)

    @property
    def passed(self) -> int:
        """Number of tests that have passed."""

        passed = 0
        for test_path in self._tests:
            test_info = self.test_info(test_path)
            if test_info is None:
                continue

            if test_info.result == TestRun.PASS:
                passed += 1

        return passed

    @property
    def failed(self) -> int:
        """Number of tests that have failed."""

        failed = 0
        for test_path in self._tests:
            test_info = self.test_info(test_path)
            if test_info is None:
                continue

            if test_info.result == TestRun.FAIL:
                failed += 1

        return failed

    @property
    def errors(self) -> int:
        """Number of errors encountered while running the suite."""

        status_obj = self._get_status_file()

        errors = 0
        for status in status_obj.history():
            if status.state in (status_file.SERIES_STATES.ERROR,
                                status_file.SERIES_STATES.BUILD_ERROR,
                                status_file.SERIES_STATES.CREATION_ERROR,
                                status_file.SERIES_STATES.KICKOFF_ERROR):
                errors += 1

        for test_path in self._tests:
            test_info = self.test_info(test_path)
            if test_info is None:
                continue

            if test_info.result == TestRun.ERROR:
                errors += 1

        return errors

    def _get_test_statuses(self) -> List[str]:
        """Return a dict of the current status for each test."""

        if self._test_statuses is None:
            self._test_statuses = []
            for test_path in self._tests:

                status_fn = test_path/common.STATUS_FN
                status_obj = status_file.TestStatusFile(status_fn)

                self._test_statuses.append(status_obj.current().state)

        return self._test_statuses

    @property
    def running(self) -> int:
        """The number of currently running tests."""

        statuses = self._get_test_statuses()

        total = 0
        for status in statuses:
            if status == 'RUNNING':
                total += 1

        return total

    @property
    def scheduled(self) -> int:
        """The number of currently scheduled tests."""

        statuses = self._get_test_statuses()

        total = 0
        for status in statuses:
            if status == 'SCHEDULED':
                total += 1

        return total

    def test_info(self, test_path) -> Union[TestAttributes, None]:
        """Return the test info object for the given test path.
        If the test doesn't exist, return None."""

        if test_path in self._test_info:
            return self._test_info[test_path]

        try:
            test_info = TestAttributes(test_path)
        except TestRunError:
            test_info = None

        self._test_info[test_path] = test_info
        return test_info

    def __getitem__(self, item):
        """Dictionary like access."""

        if not isinstance(item, str) or item.startswith('_'):
            raise KeyError("Invalid key in SeriesInfo (bad key): {}".format(item))

        if hasattr(self, item):
            attr = getattr(self, item)
            if callable(attr):
                raise KeyError("Invalid key in SeriesInfo (callable): {}".format(item))
            return attr

        else:
            raise KeyError("Unknown key in SeriesInfo: {}".format(item))

    def __contains__(self, item) -> bool:
        """Provide dictionary like 'contains' checks."""

        if isinstance(item, str) and not item.startswith('_'):
            attr = getattr(self, item, None)
            return not callable(attr) and attr is not None

        return False

    def get(self, item, default=None):
        """Provided dictionary like get access."""

        if item in self:
            return self[item]
        else:
            return default


class SeriesInfo(SeriesInfoBase):
    """This class is a stop-gap. It's not meant to provide the same
    functionality as test_run.TestAttributes, but a lazily evaluated set
    of properties for a given series path. It should be replaced with
    something like TestAttributes in the future."""

    def _find_tests(self):
        """Find all the tests for this series."""
        test_dict = common.LazyTestRunDict(self._pav_cfg, self.path)
        return list(test_dict.iter_paths())

    @property
    def name(self):
        """Return the series name."""

        try:
            with open(self.path/common.CONFIG_FN) as config_file:
                self._config = json.load(config_file)
        except json.JSONDecodeError:
            return '<unknown>'

        return self._config.get('name', '<unknown>')

    @property
    def complete(self):
        """True if all tests are complete."""

        return common.get_complete(self._pav_cfg, self.path, check_tests=True) is not None

    @property
    def status(self) -> Union[str, None]:
        """The last status message from the series status file."""

        status = self._get_status()
        if status is None:
            return None
        return self._status.state

    @property
    def status_note(self) -> Union[str, None]:
        """Return the series status note."""

        status = self._get_status()
        if status is None:
            return None
        return self._status.note

    @property
    def status_when(self) -> Union[dt.datetime, None]:
        """Return the most recent status update time."""

        status = self._get_status()
        if status is None:
            return None
        return self._status.when

<<<<<<< HEAD
    def _get_status(self) -> status_file.SeriesStatusInfo:
        """Get the latest status and note from the series status file."""
        if self._status is None:
=======
    def _get_status_file(self) -> status_file.SeriesStatusFile:
        """Get the series status file object."""

        if self._status_file is None:
>>>>>>> 4b2c90ca
            status_fn = self.path/common.STATUS_FN
            if status_fn.exists():
                self._status_file = status_file.SeriesStatusFile(status_fn)

        return self._status_file

    def _get_status(self) -> status_file.SeriesStatusInfo:
        """Get the latest test state from the series status file."""

        if self._status is None:
            status_file = self._get_status_file()
            self._status = status_file.current()
        return self._status

    @property
    def sys_name(self) -> Union[str, None]:
        """The sys_name the series ran on."""

        if not self._tests:
            return None

        test_info = self.test_info(self._tests[0])
        if test_info is None:
            return None

        return test_info.sys_name

    @classmethod
    def load(cls, pav_cfg: config.PavConfig, sid: str):
        """Find and load a series info object from a series id."""

        try:
            id_ = int(sid[1:])
        except ValueError:
            raise TestSeriesError(
                "Invalid series id '{}'. Series id should "
                "look like 's1234'.".format(sid))

        series_path = pav_cfg.working_dir/'series'/str(id_)
        if not series_path.exists():
            raise TestSeriesError("Could not find series '{}'".format(sid))
        return cls(pav_cfg, series_path)

class TestSetInfo(SeriesInfoBase):
    """Information about a test set in a test series."""

    def __init__(self, pav_cfg: config.PavConfig, series_path: Path,
                 test_set_name: str):

        self.test_set_name = test_set_name
        self.test_set_path = series_path/'test_sets'/test_set_name

        if test_set_name and test_set_name[0].isdigit() and '.' in test_set_name:
            self._repeat, self._name = test_set_name.split('.', maxsplit=1)
        else:
            self._repeat = 0
            self._name = test_set_name



        super().__init__(pav_cfg, series_path)

    def _find_tests(self) -> List[Path]:
        """Find all the tests under the given test set."""

        if not (self.path/'test_sets').exists():
            raise TestSeriesError("Legacy test series does not have saved sets.")

        set_path = self.path/'test_sets'/self.test_set_name
        if not set_path.exists():
            avail_sets = [path.name for path in (self.series_path/'test_sets').iterdir()]
            raise TestSeriesError("Test Set '{}' does not exist for this series.\n"
                                  "Available sets are:\n  {}"
                                  .format(test_set_name, '  \n'.join(avail_sets)))

        set_paths = []
        for path in dir_db.select(self._pav_cfg, set_path, use_index=False).paths:
            if not path.is_symlink():
                continue
            try:
                set_paths.append(path)
            except ValueError:
                continue

        return set_paths

    @property
    def complete(self):
        complete_ts = common.get_test_set_complete(
            self._pav_cfg,
            self.test_set_path,
            check_tests=True)
        return complete_ts is not None

    @property
    def name(self):
        """The name of this test set."""
        return self._name

    @property
    def repeat(self):
        """The repeat iteration of this test set."""
        return self._repeat

    @property
    def created(self) -> float:
        """When the test set was created."""

        return self.test_set_path.stat().st_mtime



def mk_series_info_transform(pav_cfg):
    """Create and return a series info transform function."""

    def series_info_transform(path):
        """Transform a path into a series info dict."""

        return SeriesInfo(pav_cfg, path)

    return series_info_transform


def path_to_sid(series_path: Path):
    """Return the sid for a given series path.
    :raises TestSeriesError: For an invalid series path."""

    try:
        return 's{}'.format(int(series_path.name))
    except ValueError:
        raise TestSeriesError(
            "Series paths must have a numerical directory name, got '{}'"
            .format(series_path.as_posix())
        )<|MERGE_RESOLUTION|>--- conflicted
+++ resolved
@@ -310,16 +310,10 @@
             return None
         return self._status.when
 
-<<<<<<< HEAD
-    def _get_status(self) -> status_file.SeriesStatusInfo:
-        """Get the latest status and note from the series status file."""
-        if self._status is None:
-=======
     def _get_status_file(self) -> status_file.SeriesStatusFile:
         """Get the series status file object."""
 
         if self._status_file is None:
->>>>>>> 4b2c90ca
             status_fn = self.path/common.STATUS_FN
             if status_fn.exists():
                 self._status_file = status_file.SeriesStatusFile(status_fn)
