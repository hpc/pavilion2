--- conflicted
+++ resolved
@@ -215,11 +215,7 @@
 
         try:
             test_info = TestAttributes(test_path)
-<<<<<<< HEAD
-        except (TestRunError, FileNotFoundError):
-=======
-        except (OSError, TestRunError):
->>>>>>> c5c2b475
+        except (OSError, TestRunError, FileNotFoundError):
             test_info = None
 
         self._test_info[test_path] = test_info
