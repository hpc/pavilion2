"""
Pavilion has to take a bunch of raw Suite/Test configurations, incorporate
various Pavilion variables, resolve test inheritance and permutations,
and finally produce a bunch of TestRun objects. These steps, and more,
are all handled by the TestConfigResolver
"""

# pylint: disable=too-many-lines

import copy
import io
import logging
import os
from collections import defaultdict

import yc_yaml
from pavilion import pavilion_variables
from pavilion import schedulers
from pavilion import system_variables
from pavilion.test_config import parsers
from pavilion.test_config import variables
from pavilion.test_config.file_format import (TestConfigError, TEST_NAME_RE,
                                              KEY_NAME_RE)
from pavilion.test_config.file_format import TestConfigLoader, TestSuiteLoader
from yaml_config import RequiredError

# Config file types
CONF_HOST = 'hosts'
CONF_MODE = 'modes'
CONF_TEST = 'tests'

LOGGER = logging.getLogger('pav.' + __name__)


class TestConfigResolver:
    """Converts raw test configurations into their final, fully resolved
    form."""

    def __init__(self, pav_cfg):
        self.pav_cfg = pav_cfg

        self.base_var_man = variables.VariableSetManager()

        try:
            self.base_var_man.add_var_set(
                'sys', system_variables.get_vars(defer=True)
            )
        except system_variables.SystemPluginError as err:
            raise TestConfigError(
                "Error in system variables: {}"
                .format(err)
            )

        self.base_var_man.add_var_set(
            'pav', pavilion_variables.PavVars()
        )

        self.logger = logging.getLogger(__file__)

    def build_variable_manager(self, raw_test_cfg):
        """Get all of the different kinds of Pavilion variables into a single
        variable set manager for this test.

        :param raw_test_cfg: A raw test configuration. It should be from before
            any variables are resolved.
        :rtype: variables.VariableSetManager
        """

        user_vars = raw_test_cfg.get('variables', {})
        var_man = copy.deepcopy(self.base_var_man)

        # Since per vars are the highest in resolution order, we can make things
        # a bit faster by adding these after we find the used per vars.
        try:
            var_man.add_var_set('var', user_vars)
        except variables.VariableError as err:
            raise TestConfigError("Error in variables section: {}".format(err))

        scheduler = raw_test_cfg.get('scheduler', '<undefined>')
        try:
            sched = schedulers.get_plugin(scheduler)
        except schedulers.SchedulerPluginError:
            raise TestConfigError(
                "Could not find scheduler '{}'"
                .format(scheduler))

        try:
            sched_vars = sched.get_vars(raw_test_cfg.get(scheduler, {}))
            var_man.add_var_set('sched', sched_vars)
        except schedulers.SchedulerPluginError as err:
            raise TestConfigError(
                "Could not get variables for scheduler {}: {}"
                .format(scheduler, err)
            )
        except variables.VariableError as err:
            raise TestConfigError("Error in scheduler variables: {}"
                                  .format(err))

        return var_man

    def _find_config(self, conf_type, conf_name):
        """Search all of the known configuration directories for a config of the
        given type and name.

        :param str conf_type: 'host', 'mode', or 'test'
        :param str conf_name: The name of the config (without a file extension).
        :rtype: Path
        :return: The path to the first matching config found, or None if one
            wasn't found.
        """
        for conf_dir in self.pav_cfg.config_dirs:
            path = conf_dir/conf_type/'{}.yaml'.format(conf_name)
            if path.exists():
                return path

        return None

    def find_all_tests(self):
        """Find all the tests within known config directories.

    :return: Returns a dictionary of suite names to an info dict.
    :rtype: dict(dict)

    The returned data structure looks like: ::

        suite_name -> {
            'path': Path to the suite file.
            'err': Error loading suite file.
            'supersedes': [superseded_suite_files]
            'tests': name -> {
                    'conf': The full test config (inheritance resolved),
                    'summary': Test summary string,
                    'doc': Test doc string,
            }
    """

        suites = {}

        for conf_dir in self.pav_cfg.config_dirs:
            path = conf_dir/'tests'

            if not (path.exists() and path.is_dir()):
                continue

            for file in os.listdir(path.as_posix()):

                file = path/file
                if file.suffix == '.yaml' and file.is_file():
                    suite_name = file.stem

                    if suite_name not in suites:
                        suites[suite_name] = {
                            'path': file,
                            'err': '',
                            'tests': {},
                            'supersedes': [],
                        }
                    else:
                        suites[suite_name]['supersedes'].append(file)

                    # It's ok if the tests aren't completely validated. They
                    # may have been written to require a real host/mode file.
                    with file.open('r') as suite_file:
                        try:
                            suite_cfg = TestSuiteLoader().load(suite_file,
                                                               partial=True)
                        except (
                                TypeError,
                                KeyError,
                                ValueError,
                                yc_yaml.YAMLError,
                        ) as err:
                            suites[suite_name]['err'] = err
                            continue

                    base = TestConfigLoader().load_empty()

                    try:
                        suite_cfgs = self.resolve_inheritance(
                            base_config=base,
                            suite_cfg=suite_cfg,
                            suite_path=file
                        )
                    except Exception as err:  # pylint: disable=W0703
                        suites[suite_name]['err'] = err
                        continue

                    for test_name, conf in suite_cfgs.items():
                        suites[suite_name]['tests'][test_name] = {
                            'conf': conf,
                            'summary': conf['summary'],
                            'doc': conf['doc'],
                        }

        return suites

    def load(self, tests, host=None, modes=None, overrides=None):
        """Load the given tests, updated with their host and mode files.

        :param [str] tests: A list of test names to load.
        :param str host: The host to load tests for. Defaults to the value
            of the 'sys_name' variable.
        :param [str] modes: A list of modes to load.
        :param {str,str} overrides: A dict of key:value pairs to apply as
            overrides.
        :returns: A list test_config dict and var_man tuples
        :rtype: [(dict,VariableSetManager)]
        """

        if modes is None:
            modes = []

        if overrides is None:
            overrides = {}

        if host is None:
            host = self.base_var_man['sys.sys_name']

        raw_tests = self.load_raw_configs(tests, host, modes)

        raw_tests_by_sched = defaultdict(lambda: [])

        # Apply config overrides.
        for test_cfg in raw_tests:
            # Apply the overrides to each of the config values.
            try:
                self.apply_overrides(test_cfg, overrides)
            except (KeyError, ValueError) as err:
                msg = 'Error applying overrides to test {} from {}: {}' \
                    .format(test_cfg['name'], test_cfg['suite_path'], err)
                self.logger.error(msg)
                raise TestConfigError(msg)

            base_var_man = self.build_variable_manager(test_cfg)

            # Resolve all configuration permutations.
            try:
                p_cfg, permutes = self.resolve_permutations(
                    test_cfg,
                    base_var_man=base_var_man
                )
                for p_var_man in permutes:
                    # Get the scheduler from the config.
                    sched = p_cfg['scheduler']
                    sched = self.resolve_section_values(
                        component=sched,
                        var_man=p_var_man,
                    )
                    raw_tests_by_sched[sched].append((p_cfg, p_var_man))
            except TestConfigError as err:
                msg = 'Error resolving permutations for test {} from {}: {}' \
                    .format(test_cfg['name'], test_cfg['suite_path'], err)
                self.logger.error(msg)
                raise TestConfigError(msg)

        resolved_tests = []

        # Get the schedulers for the tests, and the scheduler variables.
        # The scheduler variables are based on all of the
        for sched_name in raw_tests_by_sched.keys():
            # Set the scheduler variables for each test.
            for test_cfg, test_var_man in raw_tests_by_sched[sched_name]:
                # Resolve all variables for the test (that aren't deferred).
                resolved_config = self.resolve_config(
                    test_cfg,
                    test_var_man)

                resolved_tests.append((resolved_config, test_var_man))

        return resolved_tests

    def load_raw_configs(self, tests, host, modes):
        """Get a list of raw test configs given a host, list of modes,
        and a list of tests. Each of these configs will be lightly modified with
        a few extra variables about their name, suite, and suite_file, as well
        as guaranteeing that they have 'variables' and 'permutations' sections.

        :param list tests: A list (possibly empty) of tests to load. Each test
            can be either a '<test_suite>.<test_name>', '<test_suite>',
            or '<test_suite>.*'. A test suite by itself (or with a .*) get every
            test in a suite.
        :param Union(str, None) host: The host the test is running on.
        :param list modes: A list (possibly empty) of modes to layer onto the
            test.
        :rtype: list(dict)
        :return: A list of raw test_cfg dictionaries.
        """

        test_config_loader = TestConfigLoader()

        base_config = test_config_loader.load_empty()

        base_config = self.apply_host(base_config, host)

        # A dictionary of test suites to a list of subtests to run in that
        # suite.
        all_tests = defaultdict(dict)
        picked_tests = []
        test_suite_loader = TestSuiteLoader()

        # Find and load all of the requested tests.
        for test_name in tests:
            # Make sure the test name has the right number of parts.
            # They should look like '<test_suite>.<subtest>', '<test_suite>.*'
            # or just '<test_suite>'
            name_parts = test_name.split('.')
            if len(name_parts) == 0 or name_parts[0] == '':
                raise TestConfigError("Empty test name given.")
            elif len(name_parts) > 2:
                raise TestConfigError(
                    "Test names can be a general test suite, or a test suite "
                    "followed by a specific test. Eg: 'supermagic' or "
                    "'supermagic.fs_tests'")

            # Divide the test name into it's parts.
            if len(name_parts) == 2:
                test_suite, requested_test = name_parts
            else:
                test_suite = name_parts[0]
                requested_test = '*'

            # Make sure our test suite and subtest names are sane.
            if KEY_NAME_RE.match(test_suite) is None:
                raise TestConfigError("Invalid test suite name: '{}'"
                                      .format(test_suite))
            if (requested_test != '*' and
                    TEST_NAME_RE.match(requested_test) is None):
                raise TestConfigError("Invalid subtest for requested test: '{}'"
                                      .format(test_name))

            # Only load each test suite's tests once.
            if test_suite not in all_tests:
                test_suite_path = self._find_config(CONF_TEST, test_suite)

                if test_suite_path is None:
                    raise TestConfigError(
                        "Could not find test suite {}. Looked in these "
                        "locations: {}"
                        .format(test_suite, self.pav_cfg.config_dirs))

                try:
                    with test_suite_path.open() as test_suite_file:
                        # We're loading this in raw mode, because the defaults
                        # will have already been provided.
                        # Each test config will be individually validated later.
                        test_suite_cfg = test_suite_loader.load_raw(
                            test_suite_file)

                except (IOError, OSError, ) as err:
                    raise TestConfigError(
                        "Could not open test suite config {}: {}"
                        .format(test_suite_path, err))
                except ValueError as err:
                    raise TestConfigError(
                        "Test suite '{}' has invalid value. {}"
                        .format(test_suite_path, err))
                except KeyError as err:
                    raise TestConfigError(
                        "Test suite '{}' has an invalid key. {}"
                        .format(test_suite_path, err))
                except yc_yaml.YAMLError as err:
                    raise TestConfigError(
                        "Test suite '{}' has a YAML Error: {}"
                        .format(test_suite_path, err)
                    )
                except TypeError as err:
                    # All config elements in test configs must be strings,
                    # and just about everything converts cleanly to a string.
                    raise RuntimeError(
                        "Test suite '{}' raised a type error, but that "
                        "should never happen. {}".format(test_suite_path, err))

                suite_tests = self.resolve_inheritance(
                    base_config,
                    test_suite_cfg,
                    test_suite_path
                )

                # Add some basic information to each test config.
                for test_cfg_name, test_cfg in suite_tests.items():
                    test_cfg['name'] = test_cfg_name
                    test_cfg['suite'] = test_suite
                    test_cfg['suite_path'] = str(test_suite_path)

                all_tests[test_suite] = suite_tests

            # Now that we know we've loaded and resolved a given suite,
            # get the relevant tests from it.
            if requested_test == '*':
                # All tests were requested.
                for test_cfg_name, test_cfg in all_tests[test_suite].items():
                    if not test_cfg_name.startswith('_'):
                        picked_tests.append(test_cfg)

            else:
                # Get the one specified test.
                if requested_test not in all_tests[test_suite]:
                    raise TestConfigError(
                        "Test suite '{}' does not contain a test '{}'."
                        .format(test_suite, requested_test))

                picked_tests.append(all_tests[test_suite][requested_test])

        picked_tests = [
            self.apply_modes(test_cfg, modes)
            for test_cfg in picked_tests]

        # Get the default configuration for a const result parser.
        const_elem = TestConfigLoader().find('results.constant.*')

        # Add the pav_cfg default_result configuration items to each test.
        for test_cfg in picked_tests:

            if 'constant' not in test_cfg['results']:
                test_cfg['results']['constant'] = []

            const_keys = [const['key']
                          for const in test_cfg['results']['constant']]

            for key, const in self.pav_cfg.default_results.items():

                if key in const_keys:
                    # Don't override any that are already there.
                    continue

                new_const = const_elem.validate({
                    'key': key,
                    'const': const,
                })
                test_cfg['results']['constant'].append(new_const)

        return picked_tests

    def apply_host(self, test_cfg, host):
        """Apply the host configuration to the given config."""

        test_config_loader = TestConfigLoader()

        if host is not None:
            host_cfg_path = self._find_config(CONF_HOST, host)

            if host_cfg_path is not None:
                try:
                    with host_cfg_path.open() as host_cfg_file:
                        # Load the host test config defaults.
                        test_cfg = test_config_loader.load_merge(
                            test_cfg,
                            host_cfg_file,
                            partial=True)
                except (IOError, OSError) as err:
                    raise TestConfigError("Could not open host config '{}': {}"
                                          .format(host_cfg_path, err))
                except ValueError as err:
                    raise TestConfigError(
                        "Host config '{}' has invalid value. {}"
                        .format(host_cfg_path, err))
                except KeyError as err:
                    raise TestConfigError(
                        "Host config '{}' has an invalid key. {}"
                        .format(host_cfg_path, err))
                except yc_yaml.YAMLError as err:
                    raise TestConfigError(
                        "Host config '{}' has a YAML Error: {}"
                        .format(host_cfg_path, err)
                    )
                except TypeError as err:
                    # All config elements in test configs must be strings,
                    # and just about everything converts cleanly to a string.
                    raise RuntimeError(
                        "Host config '{}' raised a type error, but that "
                        "should never happen. {}".format(host_cfg_path, err))

        return test_cfg

    def apply_modes(self, test_cfg, modes):
        """Apply each of the mode files to the given test config.
        :param dict test_cfg: A raw test configuration.
        :param list modes: A list of mode names.
        """

        test_config_loader = TestConfigLoader()

        for mode in modes:
            mode_cfg_path = self._find_config(CONF_MODE, mode)

            if mode_cfg_path is None:
                raise TestConfigError(
                    "Could not find {} config file for {}."
                    .format(CONF_MODE, mode))

            try:
                with mode_cfg_path.open() as mode_cfg_file:
                    # Load this mode_config and merge it into the base_config.
                    test_cfg = test_config_loader.load_merge(test_cfg,
                                                             mode_cfg_file,
                                                             partial=True)
            except (IOError, OSError) as err:
                raise TestConfigError("Could not open mode config '{}': {}"
                                      .format(mode_cfg_path, err))
            except ValueError as err:
                raise TestConfigError(
                    "Mode config '{}' has invalid value. {}"
                    .format(mode_cfg_path, err))
            except KeyError as err:
                raise TestConfigError(
                    "Mode config '{}' has an invalid key. {}"
                    .format(mode_cfg_path, err))
            except yc_yaml.YAMLError as err:
                raise TestConfigError(
                    "Mode config '{}' has a YAML Error: {}"
                    .format(mode_cfg_path, err)
                )
            except TypeError as err:
                # All config elements in test configs must be strings, and just
                # about everything converts cleanly to a string.
                raise RuntimeError(
                    "Mode config '{}' raised a type error, but that "
                    "should never happen. {}".format(mode_cfg_path, err))

        return test_cfg

    @staticmethod
    def resolve_inheritance(base_config, suite_cfg, suite_path):
        """Resolve inheritance between tests in a test suite. There's potential
        for loops in the inheritance hierarchy, so we have to be careful of
        that.

        :param base_config: Forms the 'defaults' for each test.
        :param suite_cfg: The suite configuration, loaded from a suite file.
        :param suite_path: The path to the suite file.
        :return: A dictionary of test configs.
        :rtype: dict(str,dict)
        """

        test_config_loader = TestConfigLoader()

        # This iterative algorithm recursively resolves the inheritance tree
        # from the root ('__base__') downward. Nodes that have been resolved are
        # separated from those that haven't. We then resolve any nodes whose
        # dependencies are all resolved and then move those nodes to the
        # resolved list. When we run out of nodes that can be resolved,
        # we're done. If there are still unresolved nodes, then a loop must
        # exist.

        # Organize tests into an inheritance tree.
        depended_on_by = defaultdict(list)
        # All the tests for this suite.
        suite_tests = {}
        # A list of tests whose parent's have had their dependencies
        # resolved.
        ready_to_resolve = list()
        if suite_cfg is None:  # Catch null test suites.
            raise TestConfigError("Test Suite {} is empty.".format(suite_path))
        try:
            for test_cfg_name, test_cfg in suite_cfg.items():
                if test_cfg is None:
                    raise TestConfigError(
                        "{} in {} is empty. Nothing will execute."
                        .format(test_cfg_name, suite_path))
                if test_cfg.get('inherits_from') is None:
                    test_cfg['inherits_from'] = '__base__'
                    # Tests that depend on nothing are ready to resolve.
                    ready_to_resolve.append(test_cfg_name)
                else:
                    depended_on_by[test_cfg['inherits_from']]\
                        .append(test_cfg_name)

                try:
                    suite_tests[test_cfg_name] = TestConfigLoader()\
                        .normalize(test_cfg)
                except (TypeError, KeyError, ValueError) as err:
                    raise TestConfigError(
                        "Test {} in suite {} has an error: {}"
                        .format(test_cfg_name, suite_path, err))
        except AttributeError:
            raise TestConfigError(
                "Test Suite {} has objects but isn't a dict. Check syntax "
                " or prepend '-f' if running a list of tests "
                .format(suite_path))
        # Add this so we can cleanly depend on it.
        suite_tests['__base__'] = base_config

        # Resolve all the dependencies
        while ready_to_resolve:
            # Grab a test whose parent's are resolved and the parent test.
            test_cfg_name = ready_to_resolve.pop(0)
            test_cfg = suite_tests[test_cfg_name]
            parent = suite_tests[test_cfg['inherits_from']]

            # Merge the parent and test.
            suite_tests[test_cfg_name] = test_config_loader.merge(parent,
                                                                  test_cfg)

            # Now all tests that depend on this one are ready to resolve.
            ready_to_resolve.extend(depended_on_by.get(test_cfg_name, []))
            # Delete this test from here, for a sanity check to know we
            # resolved it.
            if test_cfg_name in depended_on_by:
                del depended_on_by[test_cfg_name]

        # If there's anything with dependencies left, that's bad. It
        # generally means there are cycles in our dependency tree.
        if depended_on_by:
            raise TestConfigError(
                "Tests in suite '{}' have dependencies on '{}' that "
                "could not be resolved."
                .format(suite_path, depended_on_by.keys()))

        # Remove the test base
        del suite_tests['__base__']

        # Validate each test config individually.
        for test_name, test_config in suite_tests.items():
            try:
                suite_tests[test_name] = test_config_loader\
                                            .validate(test_config)
            except RequiredError as err:
                raise TestConfigError(
                    "Test {} in suite {} has a missing key. {}"
                    .format(test_name, suite_path, err))
            except ValueError as err:
                raise TestConfigError(
                    "Test {} in suite {} has an invalid value. {}"
                    .format(test_name, suite_path, err))
            except KeyError as err:
                raise TestConfigError(
                    "Test {} in suite {} has an invalid key. {}"
                    .format(test_name, suite_path, err))
            except yc_yaml.YAMLError as err:
                raise TestConfigError(
                    "Test {} in suite {} has a YAML Error: {}"
                    .format(test_name, suite_path, err)
                )
            except TypeError as err:
                # See the same error above when loading host configs.
                raise RuntimeError(
                    "Loaded test '{}' in suite '{}' raised a type error, "
                    "but that should never happen. {}"
                    .format(test_name, suite_path, err))

        return suite_tests

    @staticmethod
    def resolve_permutations(test_cfg, base_var_man):
        """Resolve permutations for all used permutation variables, returning a
        variable manager for each permuted version of the test config. We use
        this opportunity to populate the variable manager with most other
        variable types as well.

        :param dict test_cfg: The raw test configuration dictionary.
        :param variables.VariableSetManager base_var_man: The variables for
            this config (absent the scheduler variables).
        :returns: The modified configuration, and a list of variable set
            managers, one for each permutation.
        :rtype: (dict, [variables.VariableSetManager])
        :raises TestConfigError: When there are problems with variables or the
            permutations.
        """

        permute_on = test_cfg['permute_on']

        used_per_vars = set()
        for per_var in permute_on:
            try:
                var_set, var, index, subvar = var_key = \
                    base_var_man.resolve_key(per_var)
            except KeyError:
                raise TestConfigError(
                    "Permutation variable '{}' is not defined."
                    .format(per_var))
            if index is not None or subvar is not None:
                raise TestConfigError(
                    "Permutation variable '{}' contains index or subvar."
                    .format(per_var))
<<<<<<< HEAD
            elif base_var_man.any_deferred(per_var):
=======
            elif base_var_man.is_deferred(var_key):
>>>>>>> 2c149958
                raise TestConfigError(
                    "Permutation variable '{}' references a deferred variable "
                    "or one with deferred components."
                    .format(per_var))
            used_per_vars.add((var_set, var))

        if test_cfg.get('subtitle', None) is None:
            subtitle = []
            valid_subtitle = True
            var_dict = base_var_man.as_dict()
            for per_var in permute_on:
                var_set, var, index, subvar = base_var_man.resolve_key(per_var)
                if isinstance(var_dict[var_set][var][0], dict):
                    sub_key = list(var_dict[var_set][var][0].keys())[0]
                    subtitle.append(''.join(['{{', per_var, '.', sub_key,
                                             '}}']))
                    valid_subtitle = False
                else:
                    subtitle.append('{{' + per_var + '}}')

            subtitle = '-'.join(subtitle)

            if valid_subtitle:
                test_cfg['subtitle'] = subtitle
            else:
                raise TestConfigError(
                    "Permuted test did not specify a subtitle, and one "
                    "could not be generated automatically. Example:\n"
                    "subtitle: '{}'".format(subtitle))

        # var_men is a list of variable managers, one for each permutation
        var_men = base_var_man.get_permutations(list(used_per_vars))
        for var_man in var_men:
            var_man.resolve_references()
        return test_cfg, var_men

    NOT_OVERRIDABLE = ['name', 'suite', 'suite_path', 'scheduler']

    def apply_overrides(self, test_cfg, overrides):
        """Apply overrides to this test.

        :param dict test_cfg: The test configuration.
        :param list overrides: A list of raw overrides in a.b.c=value form.
        :raises: (ValueError,KeyError)
    """

        config_loader = TestConfigLoader()

        for ovr in overrides:
            if '=' not in ovr:
                raise ValueError(
                    "Invalid override value. Must be in the form: "
                    "<key>=<value>. Ex. -c run.modules=['gcc'] ")

            key, value = ovr.split('=', 1)
            key = key.split('.')

            self._apply_override(test_cfg, key, value)

        try:
            test_cfg = config_loader.normalize(test_cfg)
        except TypeError as err:
            raise TestConfigError("Invalid override: {}"
                                  .format(err))
        config_loader.validate(test_cfg)

    def _apply_override(self, test_cfg, key, value):
        """Set the given key to the given value in test_cfg.

        :param dict test_cfg: The test configuration.
        :param [str] key: A list of key components, like
            ``[`slurm', 'num_nodes']``
        :param str value: The value to assign. If this looks like a json
            structure, it will be decoded and treated as one.
        """

        cfg = test_cfg

        disp_key = '.'.join(key)

        if key[0] in self.NOT_OVERRIDABLE:
            raise KeyError("You can't override the '{}' key in a test config")

        key_copy = list(key)
        last_cfg = None
        last_key = None

        # Validate the key by walking the config according to the key
        while key_copy:
            part = key_copy.pop(0)

            if isinstance(cfg, list):
                try:
                    idx = int(part)
                except ValueError:
                    raise KeyError("Trying to override list item with a "
                                   "non-integer '{}' in key '{}'."
                                   .format(part, disp_key))

                try:
                    last_cfg = cfg
                    last_key = idx
                    cfg = cfg[idx]
                except IndexError:
                    raise KeyError(
                        "Trying to override index '{}' from key '{}' "
                        "but the index is out of range."
                        .format(part, disp_key))
            elif isinstance(cfg, dict):

                if part not in cfg and key_copy:
                    raise KeyError("Trying to override '{}' from key '{}', "
                                   "but there is no such key."
                                   .format(part, disp_key))

                # It's ok to override a key that doesn't exist if it's the
                # last key component. We'll validate everything anyway.
                last_cfg = cfg
                last_key = part
                cfg = cfg.get(part, None)
            else:
                raise KeyError("Tried, to override key '{}', but '{}' isn't"
                               "a dict or list."
                               .format(disp_key, part))

        if last_cfg is None:
            # Should never happen.
            raise RuntimeError(
                "Trying to override an empty key: {}".format(key))

        # We should be at the final place where the value should go.
        try:
            dummy_file = io.StringIO(value)
            value = yc_yaml.safe_load(dummy_file)
        except (yc_yaml.YAMLError, ValueError, KeyError) as err:
            raise ValueError("Invalid value ({}) for key '{}' in overrides: {}"
                             .format(value, disp_key, err))

        last_cfg[last_key] = self.normalize_override_value(value)

    def normalize_override_value(self, value):
        """Normalize a value to one compatible with Pavilion configs. It can
        be any structure of dicts and lists, as long as the leaf values are
        strings.

        :param value: The value to normalize.
        :returns: A string or a structure of dicts/lists whose leaves are
            strings.
        """
        if isinstance(value, str):
            return value
        elif isinstance(value, (int, float, bool, bytes)):
            return str(value)
        elif isinstance(value, (list, tuple)):
            return [self.normalize_override_value(v) for v in value]
        elif isinstance(value, dict):
            return {str(k): self.normalize_override_value(v)
                    for k, v in value.items()}
        else:
            raise ValueError("Invalid type in override value: {}".format(value))

    DEFERRED_PREFIX = '!deferred!'

    @classmethod
    def was_deferred(cls, val):
        """Return true if config item val was deferred when we tried to resolve
        the config.

        :param str val: The config value to check.
        :rtype: bool
        """

        return val.startswith(cls.DEFERRED_PREFIX)

    @classmethod
    def resolve_config(cls, config, var_man):
        """Recursively resolve the variables in the value strings in the given
        configuration.

        Deferred Variable Handling
          When a config value references a deferred variable, it is left
          unresolved and prepended with the DEFERRED_PREFIX. To complete
          these, use resolve_deferred().

        :param dict config: The config dict to resolve recursively.
        :param variables.VariableSetManager var_man: A variable manager. (
            Presumably a permutation of the base var_man)
        :return: The resolved config,
        """

        no_deferred_allowed = schedulers.list_plugins()
        # This can eventually be allowed if the build is non-local.
        no_deferred_allowed.append('build')
        no_deferred_allowed.append('scheduler')
        # This can be allowed, eventually.
        no_deferred_allowed.append('only_if')
        no_deferred_allowed.append('not_if')

        resolved_dict = {}

        for section in config:
            resolved_dict[section] = cls.resolve_section_values(
                component=config[section],
                var_man=var_man,
                allow_deferred=section not in no_deferred_allowed,
                key_parts=(section,),
            )

        for section in ('only_if', 'not_if'):
            if section in config:
                resolved_dict[section] = cls.resolve_keys(
                    base_dict=resolved_dict.get(section, {}),
                    var_man=var_man,
                    section_name=section)

        return resolved_dict

    @classmethod
    def resolve_deferred(cls, config, var_man):
        """Resolve only those values prepended with the DEFERRED_PREFIX. All
        other values are presumed to be resolved already.

        :param dict config: The configuration
        :param variables.VariableSetManager var_man: The variable manager. This
            must not contain any deferred variables.
        """

        if var_man.deferred:
            deferred = [
                ".".join([part for part in var_parts if part is not None])
                for var_parts in var_man.deferred
            ]

            raise RuntimeError(
                "The variable set manager must not contain any deferred "
                "variables, but contained these: {}"
                .format(deferred)
            )

        config = cls.resolve_section_values(config, var_man,
                                            deferred_only=True)
        for section in ('only_if', 'not_if'):
            if section in config:
                config[section] = cls.resolve_keys(
                    base_dict=config.get(section, {}),
                    var_man=var_man,
                    section_name=section,
                    deferred_only=True)

        return config

    @classmethod
    def resolve_keys(cls, base_dict, var_man,
                     section_name, deferred_only=False) -> dict:
        """Some sections of the test config can have Pavilion Strings for
        keys. Resolve the keys of the given dict.

        :param dict[str,str] base_dict: The dict whose keys need to be resolved.
        :param variables.VariableSetManager var_man: The variable manager to
            use to resolve the keys.
        :param str section_name: The name of this config section, for error
            reporting.
        :param bool deferred_only: Resolve only deferred keys, otherwise
            mark deferred keys as deferred.
        :returns: A new dictionary with the updated keys.
        """

        new_dict = type(base_dict)()
        for key, value in base_dict.items():
            new_key = cls.resolve_section_values(
                component=key,
                var_man=var_man,
                allow_deferred=True,
                deferred_only=deferred_only,
                key_parts=[section_name + '[{}]'.format(key)])

            # The value will have already been resolved.
            new_dict[new_key] = value

        return new_dict

    @classmethod
    def resolve_section_values(cls, component, var_man, allow_deferred=False,
                               deferred_only=False, key_parts=None):
        """Recursively resolve the given config component's value strings
        using a variable manager.

        :param Union[dict,list,str] component: The config component to resolve.
        :param var_man: A variable manager. (Presumably a permutation of the
            base var_man)
        :param bool allow_deferred: Allow deferred variables in this section.
        :param bool deferred_only: Only resolve values prepended with
            the DEFERRED_PREFIX, and throw an error if such values can't be
            resolved. If this is True deferred values aren't allowed anywhere.
        :param Union[tuple[str],None] key_parts: A list of the parts of the
            config key traversed to get to this point.
        :return: The component, resolved.
        :raises: RuntimeError, TestConfigError
        """

        if key_parts is None:
            key_parts = tuple()

        if isinstance(component, dict):
            resolved_dict = type(component)()
            for key in component.keys():
                resolved_dict[key] = cls.resolve_section_values(
                    component[key],
                    var_man,
                    allow_deferred=allow_deferred,
                    deferred_only=deferred_only,
                    key_parts=key_parts + (key,))

            return resolved_dict

        elif isinstance(component, list):
            resolved_list = type(component)()
            for i in range(len(component)):
                resolved_list.append(
                    cls.resolve_section_values(
                        component[i], var_man,
                        allow_deferred=allow_deferred,
                        deferred_only=deferred_only,
                        key_parts=key_parts + (i,)
                    ))
            return resolved_list

        elif isinstance(component, str):

            if deferred_only:
                # We're only resolving deferred value strings.

                if component.startswith(cls.DEFERRED_PREFIX):
                    component = component[len(cls.DEFERRED_PREFIX):]

                    try:
                        resolved = parsers.parse_text(component, var_man)
                    except variables.DeferredError:
                        raise RuntimeError(
                            "Tried to resolve a deferred config component, "
                            "but it was still deferred: {}"
                            .format(component)
                        )
                    except parsers.StringParserError as err:
                        raise TestConfigError(
                            "Error resolving value '{}' for key '{}':\n"
                            "{}\n{}"
                            .format(component, '.'.join(key_parts),
                                    err.message, err.context))
                    return resolved

                else:
                    # This string has already been resolved in the past.
                    return component

            else:
                if component.startswith(cls.DEFERRED_PREFIX):
                    # This should never happen
                    raise RuntimeError(
                        "Tried to resolve a pavilion config string, but it was "
                        "started with the deferred prefix '{}'. This probably "
                        "happened because Pavilion called setup.resolve_config "
                        "when it should have called resolve_deferred."
                        .format(cls.DEFERRED_PREFIX)
                    )

                try:
                    resolved = parsers.parse_text(component, var_man)
                except variables.DeferredError:
                    if allow_deferred:
                        return cls.DEFERRED_PREFIX + component
                    else:
                        raise TestConfigError(
                            "Deferred variable in value '{}' under key "
                            "'{}' where it isn't allowed"
                            .format(component, '.'.join(map(str, key_parts))))
                except parsers.StringParserError as err:
                    raise TestConfigError(
                        "Error resolving value '{}' for key '{}':\n"
                        "{}\n{}"
                        .format(component, '.'.join(key_parts),
                                err.message, err.context))
                else:
                    return resolved
        elif component is None:
            return None
        else:
            raise TestConfigError("Invalid value type '{}' for '{}' when "
                                  "resolving strings."
                                  .format(type(component), component))<|MERGE_RESOLUTION|>--- conflicted
+++ resolved
@@ -672,11 +672,8 @@
                 raise TestConfigError(
                     "Permutation variable '{}' contains index or subvar."
                     .format(per_var))
-<<<<<<< HEAD
             elif base_var_man.any_deferred(per_var):
-=======
-            elif base_var_man.is_deferred(var_key):
->>>>>>> 2c149958
+
                 raise TestConfigError(
                     "Permutation variable '{}' references a deferred variable "
                     "or one with deferred components."
