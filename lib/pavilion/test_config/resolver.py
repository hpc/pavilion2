--- conflicted
+++ resolved
@@ -462,10 +462,7 @@
         return picked_tests
 
     def verify_version_range(self, comp_versions):
-<<<<<<< HEAD
-=======
         """Validate a version range value."""
->>>>>>> 85051236
 
         if comp_versions.count('-') > 1:
             raise TestConfigError(
