--- conflicted
+++ resolved
@@ -53,11 +53,7 @@
             return 0
 
         if args.subdir:
-<<<<<<< HEAD
-            return ls_(job_dir/args.subdir)
-=======
-            return print_directory(job_dir / args.subdir)
->>>>>>> 6545b10d
+            return ls_(job_dir / args.subdir)
         else:
             return ls_(job_dir)
 
