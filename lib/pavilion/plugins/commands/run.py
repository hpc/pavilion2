import errno
<<<<<<< HEAD
import argparse
=======
import sys
>>>>>>> ce530dd6
import time
from collections import defaultdict

from pavilion import commands
from pavilion import schedulers
from pavilion import system_variables
from pavilion import test_config
from pavilion import utils
from pavilion.pav_test import PavTest, PavTestError
from pavilion.status_file import STATES
from pavilion.plugins.commands.status import print_from_test_obj
from pavilion.series import TestSeries, test_obj_from_id
from pavilion.test_config.string_parser import ResolveError
from pavilion.utils import fprint
from pavilion import result_parsers
<<<<<<< HEAD
=======

>>>>>>> ce530dd6

class RunCommand(commands.Command):

    def __init__(self):

        super().__init__('run', 'Setup and run a set of tests.',
                         short_help="Setup and run a set of tests.")

    def _setup_arguments(self, parser):

        parser.add_argument(
            '-H', '--host', action='store',
            help='The host to configure this test for. If not specified, the '
                 'current host as denoted by the sys plugin \'sys_host\' is '
                 'used.')
        parser.add_argument(
            '-m', '--mode', action='append', dest='modes', default=[],
            help='Mode configurations to overlay on the host configuration for '
                 'each test. These are overlayed in the order given.')
        parser.add_argument(
            '-c', dest='overrides', action='append', default=[],
            help='Overrides for specific configuration options. These are '
                 'gathered used as a final set of overrides before the '
                 'configs are resolved. They should take the form '
                 '\'key=value\', where key is the dot separated key name, '
                 'and value is a json object.')
        parser.add_argument(
            '-f', '--file', dest='files', action='append', default=[],
            help='One or more files to read to get the list of tests to run. '
                 'These files should contain a newline separated list of test '
                 'names. Lines that start with a \'#\' are ignored as '
                 'comments.')
        parser.add_argument(
            '-j', '--json', action='store_true', default=False,
            help='Give output as json, rather than as standard human readable.'
        )
        parser.add_argument(
            '-w', '--wait', action='store', type=int, default=None,
            help='Wait this many seconds to make sure at least one test '
                 'started before returning. If a test hasn\'t started by '
                 'then, cancel all tests and return a failure. Defaults to'
                 'not checking tests before returning.'
        )
        parser.add_argument(
            '-s', '--status', action='store_true', default=False,
            help='Display test statuses'
        )
        parser.add_argument(
            'tests', nargs='*', action='store',
            help='The name of the tests to run. These may be suite names (in '
                 'which case every test in the suite is run), or a '
                 '<suite_name>.<test_name>.')

    SLEEP_INTERVAL = 1

    def run(self, pav_cfg, args, out_file=sys.stdout, err_file=sys.stderr):
        """Resolve the test configurations into individual tests and assign to
        schedulers. Have those schedulers kick off jobs to run the individual
        tests themselves.
        :param pav_cfg: The pavilion configuration.
        :param args: The parsed command line argument object.
        :param out_file: The file object to output to (stdout)
        :param err_file: The file object to output errors to (stderr)
        """

        # 1. Resolve the test configs
        #   - Get sched vars from scheduler.
        #   - Compile variables.
        #

        overrides = {}
        for ovr in args.overrides:
            if '=' not in ovr:
                fprint("Invalid override value. Must be in the form: "
                       "<key>=<value>. Ex. -c run.modules=['gcc'] ",
                       file=self.errfile)
                return errno.EINVAL

            key, value = ovr.split('=', 1)
            overrides[key] = value

        sys_vars = system_variables.get_vars(True)

        try:
            configs_by_sched = self._get_tests(
                pav_cfg=pav_cfg,
                host=args.host,
                test_files=args.files,
                tests=args.tests,
                modes=args.modes,
                overrides=overrides,
                sys_vars=sys_vars,
            )

            tests_by_sched = self._configs_to_tests(
                pav_cfg=pav_cfg,
                sys_vars=sys_vars,
                configs_by_sched=configs_by_sched,
            )

        except commands.CommandError as err:
            fprint(err, file=self.errfile)
            return errno.EINVAL

        all_tests = sum(tests_by_sched.values(), [])

        if not all_tests:
            fprint("You must specify at least one test.", file=self.errfile)
            return errno.EINVAL

        series = TestSeries(pav_cfg, all_tests)

        rp_errors = []
        for test in all_tests:
            # Make sure the result parsers have reasonable arguments.
            try:
                result_parsers.check_args(test.config['results'])
            except PavTestError as err:
                rp_errors.append(str(err))

        if rp_errors:
            fprint("Result Parser configurations had errors:",
                   file=self.errfile, color=utils.RED)
            for msg in rp_errors:
                fprint(msg, bullet=' - ', file=self.errfile)
            return errno.EINVAL

        # Building any tests that specify that they should be built before
        for test in all_tests:
            if test.config['build']['on_nodes'] not in ['true', 'True']:
                if not test.build():
                    for oth_test in all_tests:
                        if oth_test.build_hash != test.build_hash:
<<<<<<< HEAD
                            oth_test.status.set(STATES.BUILD_ERROR,
                                    "Build cancelled because build {} failed."
                                    .format(test.id)
=======
                            oth_test.status.set(
                                STATES.BUILD_ERROR,
                                "Build cancelled because build {} failed."
                                .format(test.id)
>>>>>>> ce530dd6
                            )
                    fprint("Error building test: ", file=self.errfile,
                           color=utils.RED)
                    fprint("status {status.state} - {status.note}"
                           .format(status=test.status.current()),
                           file=self.errfile)
                    fprint("For more information, run 'pav log build {}'"
                           .format(test.id), file=self.errfile)
                    return errno.EINVAL

        for sched_name, tests in tests_by_sched.items():
            sched = schedulers.get_scheduler_plugin(sched_name)

            try:
                sched.schedule_tests(pav_cfg, tests)
            except schedulers.SchedulerPluginError as err:
                fprint('Error scheduling tests:', file=self.errfile,
                       color=utils.RED)
                fprint(err, bullet='  ', file=self.errfile)
                fprint('Cancelling already kicked off tests.',
                       file=self.errfile)
                self._cancel_all(tests_by_sched)

        # Tests should all be scheduled now, and have the SCHEDULED state
        # (at some point, at least). Wait until something isn't scheduled
        # anymore (either running or dead), or our timeout expires.
        wait_result = None
        if args.wait is not None:
            end_time = time.time() + args.wait
            while time.time() < end_time and wait_result is None:
                last_time = time.time()
                for sched_name, tests in tests_by_sched.items():
                    sched = schedulers.get_scheduler_plugin(sched_name)
                    for test in tests:
                        status = test.status.current()
                        if status == STATES.SCHEDULED:
                            status = sched.job_status(pav_cfg, test)

                        if status != STATES.SCHEDULED:
                            # The test has moved past the scheduled state.
                            wait_result = None
                            break

                        break

                if wait_result is None:
                    # Sleep at most SLEEP INTERVAL seconds, minus the time
                    # we spent checking our jobs.
                    time.sleep(self.SLEEP_INTERVAL - (time.time() - last_time))

        fprint("{} test{} started as test series {}."
               .format(len(all_tests),
                       's' if len(all_tests) > 1 else '',
                       series.id),
               file=self.outfile,
               color=utils.GREEN)

        if args.status:
            tests = list(series.tests.keys())
            tests, _ = test_obj_from_id(pav_cfg, tests)
            return print_from_test_obj(pav_cfg, tests, self.outfile, args.json)

        if args.status:
            tests = list(series.tests.keys())
            tests, failed = test_obj_from_id(pav_cfg, tests)
            return print_from_test_obj(pav_cfg, tests, self.outfile, args.json)

        return 0

    def _get_tests(self, pav_cfg, host, test_files, tests, modes,
                   overrides, sys_vars):
        """Translate a general set of pavilion test configs into the final,
        resolved configurations. These objects will be organized in a
        dictionary by scheduler, and have a scheduler object instantiated and
        attached.
        :param pav_cfg: The pavilion config
        :param str host: The host config to target these tests with
        :param list(str) modes: The mode configs to use.
        :param list(Path) test_files: Files containing a newline separated
            list of tests.
        :param list(str) tests: The tests to run.
        :param list(str) overrides: Overrides to apply to the configurations.
        :param system_variables.SysVarDict sys_vars: The system variables dict.
        :returns: A dictionary (by scheduler type name) of lists of test
            configs.
        """
        self.logger.debug("Finding Configs")

        # Use the sys_host if a host isn't specified.
        if host is None:
            host = sys_vars.get('sys_name')

        tests = list(tests)
        for file in test_files:
            try:
                with file.open() as test_file:
                    for line in test_file.readlines():
                        line = line.strip()
                        if line and not line.startswith('#'):
                            tests.append(line)
            except (OSError, IOError) as err:
                msg = "Could not read test file {}: {}".format(file, err)
                self.logger.error(msg)
                raise commands.CommandError(msg)

        try:
            raw_tests = test_config.load_test_configs(pav_cfg, host, modes,
                                                      tests)
        except test_config.TestConfigError as err:
            self.logger.error(str(err))
            raise commands.CommandError(str(err))

        raw_tests_by_sched = defaultdict(lambda: [])
        tests_by_scheduler = defaultdict(lambda: [])

        # Apply config overrides.
        for test_cfg in raw_tests:
            # Apply the overrides to each of the config values.
            try:
                test_config.apply_overrides(test_cfg, overrides)
            except test_config.TestConfigError as err:
                msg = 'Error applying overrides to test {} from {}: {}'\
                      .format(test_cfg['name'], test_cfg['suite_path'], err)
                self.logger.error(msg)
                raise commands.CommandError(msg)

            # Resolve all configuration permutations.
            try:
                p_cfg, permutes = test_config.resolve_permutations(
                    test_cfg,
                    pav_cfg.pav_vars,
                    sys_vars
                )
                for p_var_man in permutes:
                    sched = p_cfg['scheduler'].resolve(p_var_man)
                    raw_tests_by_sched[sched].append((p_cfg, p_var_man))
            except test_config.TestConfigError as err:
                msg = 'Error resolving permutations for test {} from {}: {}'\
                      .format(test_cfg['name'], test_cfg['suite_path'], err)
                self.logger.error(msg)
                raise commands.CommandError(msg)

        # Get the schedulers for the tests, and the scheduler variables.
        # The scheduler variables are based on all of the
        for sched_name in raw_tests_by_sched.keys():
            try:
                sched = schedulers.get_scheduler_plugin(sched_name)
            except KeyError:
                msg = "Could not find scheduler '{}'.".format(sched_name)
                self.logger.error(msg)
                raise commands.CommandError(msg)

            nondeferred_cfg_sctns = schedulers.list_scheduler_plugins()

            # Builds must have the values of all their variables now.
            nondeferred_cfg_sctns.append('build')

            # Set the scheduler variables for each test.
            for test_cfg, test_var_man in raw_tests_by_sched[sched_name]:
                test_var_man.add_var_set('sched', sched.get_vars(test_cfg))

                # Resolve all variables for the test.
                try:
                    resolved_config = test_config.resolve_all_vars(
                        test_cfg,
                        test_var_man,
                        no_deferred_allowed=nondeferred_cfg_sctns)

                except (ResolveError, KeyError) as err:
                    msg = "Error resolving variables in config at '{}': {}"\
                          .format(test_cfg['suite_path'].resolve(test_var_man),
                                  err)
                    self.logger.error(msg)
                    raise commands.CommandError(msg)

                tests_by_scheduler[sched.name].append(resolved_config)

        return tests_by_scheduler

    @staticmethod
    def _configs_to_tests(pav_cfg, sys_vars, configs_by_sched):
        """Convert the dictionary of test configs by scheduler into actual
        tests."""

        tests_by_sched = {}

        for sched_name in configs_by_sched.keys():
            tests_by_sched[sched_name] = []
            for i in range(len(configs_by_sched[sched_name])):
                tests_by_sched[sched_name].append(PavTest(
                    pav_cfg=pav_cfg,
                    config=configs_by_sched[sched_name][i],
                    sys_vars=sys_vars
                ))

        return tests_by_sched

    @staticmethod
    def _cancel_all(tests_by_sched):
        """Cancel each of the given tests using the appropriate scheduler."""
        for sched_name, tests in tests_by_sched.items():

            sched = schedulers.get_scheduler_plugin(sched_name)

            for test in tests:
                sched.cancel_job(test)<|MERGE_RESOLUTION|>--- conflicted
+++ resolved
@@ -1,9 +1,5 @@
 import errno
-<<<<<<< HEAD
-import argparse
-=======
 import sys
->>>>>>> ce530dd6
 import time
 from collections import defaultdict
 
@@ -19,10 +15,7 @@
 from pavilion.test_config.string_parser import ResolveError
 from pavilion.utils import fprint
 from pavilion import result_parsers
-<<<<<<< HEAD
-=======
-
->>>>>>> ce530dd6
+
 
 class RunCommand(commands.Command):
 
@@ -156,16 +149,10 @@
                 if not test.build():
                     for oth_test in all_tests:
                         if oth_test.build_hash != test.build_hash:
-<<<<<<< HEAD
-                            oth_test.status.set(STATES.BUILD_ERROR,
-                                    "Build cancelled because build {} failed."
-                                    .format(test.id)
-=======
                             oth_test.status.set(
                                 STATES.BUILD_ERROR,
                                 "Build cancelled because build {} failed."
                                 .format(test.id)
->>>>>>> ce530dd6
                             )
                     fprint("Error building test: ", file=self.errfile,
                            color=utils.RED)
@@ -226,11 +213,6 @@
         if args.status:
             tests = list(series.tests.keys())
             tests, _ = test_obj_from_id(pav_cfg, tests)
-            return print_from_test_obj(pav_cfg, tests, self.outfile, args.json)
-
-        if args.status:
-            tests = list(series.tests.keys())
-            tests, failed = test_obj_from_id(pav_cfg, tests)
             return print_from_test_obj(pav_cfg, tests, self.outfile, args.json)
 
         return 0
