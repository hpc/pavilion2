"""The run command resolves tests by their names, builds them, and runs them."""

import errno
import pathlib
import threading
<<<<<<< HEAD
import subprocess
import os
=======
import time
>>>>>>> dcf571a4
from collections import defaultdict
from typing import List, Union

from pavilion import commands
from pavilion import output
from pavilion import result
from pavilion import schedulers
from pavilion import test_config
from pavilion.builder import MultiBuildTracker
from pavilion.output import fprint
from pavilion.plugins.commands.status import print_from_test_obj
from pavilion.series import TestSeries, test_obj_from_id
from pavilion.status_file import STATES
from pavilion.test_run import TestRun, TestRunError, TestConfigError


class RunCommand(commands.Command):
    """Resolve tests by name, build, and run them.

    :ivar TestSeries last_series: The suite number of the last suite to run
        with this command (for unit testing).
    :ivar List[TestRun] last_tests: A list of the last test runs that this
        command started (also for unit testing).
    """

    BUILD_ONLY = False

    def __init__(self):

        super().__init__('run', 'Setup and run a set of tests.',
                         short_help="Setup and run a set of tests.")

        self.last_series = None
        self.last_tests = []  # type: List[TestRun]

    def _setup_arguments(self, parser):

        self._generic_arguments(parser)

        parser.add_argument(
            '-w', '--wait', action='store', type=int, default=None,
            help='Wait this many seconds to make sure at least one test '
                 'started before returning. If a test hasn\'t started by '
                 'then, cancel all tests and return a failure. Defaults to'
                 'not checking tests before returning.'
        )
        parser.add_argument(
            '-f', '--file', dest='files', action='append', default=[],
            help='One or more files to read to get the list of tests to run. '
                 'These files should contain a newline separated list of test '
                 'names. Lines that start with a \'#\' are ignored as '
                 'comments.')
        parser.add_argument(
            '-s', '--status', action='store_true', default=False,
            help='Display test statuses'
        )
        parser.add_argument(
            '--series', default=None,
            help="Series name. Will ignore other sub-command options."
        )

    @staticmethod
    def _generic_arguments(parser):
        """Setup the generic arguments for the run command. We break this out
        because the build and run commands are the same, but have slightly
        different args.

        :param argparse.ArgumentParser parser:
        """

        parser.add_argument(
            '-H', '--host', action='store',
            help='The host to configure this test for. If not specified, the '
                 'current host as denoted by the sys plugin \'sys_host\' is '
                 'used.')
        parser.add_argument(
            '-m', '--mode', action='append', dest='modes', default=[],
            help='Mode configurations to overlay on the host configuration for '
                 'each test. These are overlayed in the order given.')
        parser.add_argument(
            '-c', dest='overrides', action='append', default=[],
            help='Overrides for specific configuration options. These are '
                 'gathered used as a final set of overrides before the '
                 'configs are resolved. They should take the form '
                 '\'key=value\', where key is the dot separated key name, '
                 'and value is a json object.')
        parser.add_argument(
            '-b', '--build-verbose', dest='build_verbosity', action='count',
            default=0,
            help="Increase the verbosity when building. By default, the "
                 "count of current states for the builds is printed. If this "
                 "argument is included once, the final status and note for "
                 "each build is printed. If this argument is included more"
                 "than once, every status change for each build is printed. "
                 "This only applies for local builds; refer to the build log "
                 "for information on 'on_node' builds."
        )
        parser.add_argument(
            '-r', '--rebuild', action='store_true', default=False,
            help="Deprecate existing builds of these tests and rebuild. This "
                 "should be necessary only if the system or user environment "
                 "under which Pavilion runs has changed."
        )
        parser.add_argument(
            'tests', nargs='*', action='store',
            help='The name of the tests to run. These may be suite names (in '
                 'which case every test in the suite is run), or a '
                 '<suite_name>.<test_name>.')

    SLEEP_INTERVAL = 1

    def run(self, pav_cfg, args):
        """Resolve the test configurations into individual tests and assign to
        schedulers. Have those schedulers kick off jobs to run the individual
        tests themselves.
        :param pav_cfg: The pavilion configuration.
        :param args: The parsed command line argument object.
        """
        # 1. Resolve the test configs
        #   - Get sched vars from scheduler.
        #   - Compile variables.
        #

        series_arg = getattr(args, 'series', None)
        if series_arg:
            # make series object
            series_obj = TestSeries(pav_cfg)

            series_path = series_obj.path

            # call _auto_series
            temp_args = ['pav', '_series', args.series,
                         '--series-id={}'.format(series_obj.id)]
            # this process will outlive the parent, and that's what we want

            try:
                with open(str(series_path/'series.out'), 'w') as series_out:
                    series_proc = subprocess.Popen(temp_args,
                                                   stdout=series_out,
                                                   stderr=series_out)
            except TypeError:
                series_proc = subprocess.Popen(temp_args,
                                               stdout=subprocess.DEVNULL,
                                               stderr=subprocess.DEVNULL)
            except FileNotFoundError:
                fprint("Could not kick off tests. Cancelling.",
                       color=output.RED)
                return

            series_pgid = os.getpgid(series_proc.pid)

            try:
                with open(str(series_path/'series.pgid'), 'w') as \
                        series_id_file:
                    series_id_file.write(str(series_pgid))

                fprint("Started series {}. "
                       "Run `pav status {}` to view status. "
                       "PGID is {}. "
                       "To kill, use `kill -15 -{}` or `pav cancel {}`."
                       .format(series_obj.id,
                               series_obj.id,
                               series_pgid,
                               series_pgid,
                               series_obj.id))
            except TypeError:
                fprint("Warning: Could not write series PGID to a file.",
                       color=output.YELLOW)
                fprint("Started series {}. "
                       "Run `pav status {}` to view status. "
                       "PGID is {}. "
                       "To kill, use `kill -15 -{}`."
                       .format(series_obj.id,
                               series_obj.id,
                               series_pgid,
                               series_pgid))


            return 0

        mb_tracker = MultiBuildTracker()

        local_builds_only = getattr(args, 'local_builds_only', False)

        tests_by_sched = self._get_tests(
            pav_cfg, args, mb_tracker, build_only=self.BUILD_ONLY,
            local_builds_only=getattr(args, 'local_builds_only', False))
        if tests_by_sched is None:
            return errno.EINVAL

        all_tests = sum(tests_by_sched.values(), [])
        self.last_tests = list(all_tests)

        if not all_tests:
            fprint("You must specify at least one test.", file=self.errfile)
            return errno.EINVAL

        series = TestSeries(pav_cfg, all_tests)
        self.last_series = series

        res = self.check_result_format(all_tests)
        if res != 0:
            self.complete_tests(all_tests)
            return res

        all_tests = [test for test in all_tests if not test.skipped]

        res = self.build_local(
            tests=all_tests,
            max_threads=pav_cfg.build_threads,
            mb_tracker=mb_tracker,
            build_verbosity=args.build_verbosity)
        if res != 0:
            self.complete_tests(all_tests)
            return res

        self.complete_tests([test for test in all_tests if
                             test.build_only and test.build_local])

        wait = getattr(args, 'wait', None)
        report_status = getattr(args, 'status', False)

        if self.BUILD_ONLY and local_builds_only:
            non_local_build_tests = [test for test in all_tests
                                     if not test.build_local]
            if non_local_build_tests:
                fprint(
                    "Skipping tests that are set to build on nodes: {}"
                    .format([test.name for test in non_local_build_tests]),
                    file=self.outfile, color=output.YELLOW)
            return 0

        return self.run_tests(
            pav_cfg=pav_cfg,
            tests_by_sched=tests_by_sched,
            series=series,
            wait=wait,
            report_status=report_status,
        )

    def run_tests(self, pav_cfg, tests_by_sched, series, wait, report_status):
        """
        :param pav_cfg:
        :param dict[str,[TestRun]] tests_by_sched: A dict by scheduler name
            of the tests (in a list).
        :param series: The test series.
        :param int wait: Wait this long for a test to start before exiting.
        :param bool report_status: Do a 'pav status' after tests have started.
            on nodes, and kick them off in build only mode.
        :return:
        """

        all_tests = sum(tests_by_sched.values(), [])

        for sched_name in tests_by_sched.keys():
            sched = schedulers.get_plugin(sched_name)

            if not sched.available():
                fprint("{} tests started with the {} scheduler, but "
                       "that scheduler isn't available on this system."
                       .format(len(tests_by_sched[sched_name]), sched_name),
                       file=self.errfile, color=output.RED)
                return errno.EINVAL

        for sched_name, tests in tests_by_sched.items():
            tests = [test for test in tests if not test.skipped]
            sched = schedulers.get_plugin(sched_name)

            # Filter out any 'build_only' tests (it should be all or none)
            # that shouldn't be scheduled.
            tests = [test for test in tests if
                     # The non-build only tests
                     (not test.build_only) or
                     # The build only tests that are built on nodes
                     (not test.build_local and
                      # As long they need to be built.
                      (test.rebuild or not test.builder.exists()))]

            # Skip this scheduler if it doesn't have tests that need to run.
            if not tests:
                continue

            try:
                sched.schedule_tests(pav_cfg, tests)
            except schedulers.SchedulerPluginError as err:
                fprint('Error scheduling tests:', file=self.errfile,
                       color=output.RED)
                fprint(err, bullet='  ', file=self.errfile)
                fprint('Cancelling already kicked off tests.',
                       file=self.errfile)
                self._cancel_all(tests_by_sched)
                # return so the rest of the tests don't actually run
                return errno.EINVAL

        # Tests should all be scheduled now, and have the SCHEDULED state
        # (at some point, at least). Wait until something isn't scheduled
        # anymore (either running or dead), or our timeout expires.
        wait_result = None
        if wait is not None:
            end_time = time.time() + wait
            while time.time() < end_time and wait_result is None:
                last_time = time.time()
                for sched_name, tests in tests_by_sched.items():
                    sched = schedulers.get_plugin(sched_name)
                    for test in tests:
                        status = test.status.current()
                        if status == STATES.SCHEDULED:
                            status = sched.job_status(pav_cfg, test)

                        if status != STATES.SCHEDULED:
                            # The test has moved past the scheduled state.
                            wait_result = None
                            break

                        break

                if wait_result is None:
                    # Sleep at most SLEEP INTERVAL seconds, minus the time
                    # we spent checking our jobs.
                    time.sleep(self.SLEEP_INTERVAL - (time.time() - last_time))

        fprint("{} test{} started as test series {}."
               .format(len(all_tests),
                       's' if len(all_tests) > 1 else '',
                       series.id),
               file=self.outfile,
               color=output.GREEN)

        if report_status:
            tests = list(series.tests.keys())
            tests, _ = test_obj_from_id(pav_cfg, tests)
            return print_from_test_obj(
                pav_cfg=pav_cfg,
                test_obj=tests,
                outfile=self.outfile)

        return 0

    def get_test_configs(self, pav_cfg, host, test_files, tests, modes,
                         overrides, conditions=None):
        """Translate a general set of pavilion test configs into the final,
            resolved configurations. These objects will be organized in a
            dictionary by scheduler, and have a scheduler object instantiated
            and attached.

        :param pav_cfg: The pavilion config.
        :param str host: The host config to target these tests with
        :param list(str) modes: The mode configs to use.
        :param list(Path) test_files: Files containing a newline separated
            list of tests.
        :param list(str) tests: The tests to run.
        :param list(str) overrides: Overrides to apply to the configurations.
        :param Union[system_variables.SysVarDict,{}] sys_vars: The system
            variables dict.
        :returns: A dictionary (by scheduler type name) of lists of tuples
            test configs and their variable managers.
        """
        self.logger.debug("Finding Configs")

        resolver = test_config.TestConfigResolver(pav_cfg)

        tests = list(tests)
        for file in test_files:
            try:
                with pathlib.PosixPath(file).open() as test_file:
                    for line in test_file.readlines():
                        line = line.strip()
                        if line and not line.startswith('#'):
                            tests.append(line)
            except (OSError, IOError) as err:
                msg = "Could not read test file {}: {}".format(file, err)
                self.logger.error(msg)
                raise commands.CommandError(msg)

        try:
            resolved_cfgs = resolver.load(
                tests,
                host,
                modes,
                overrides,
<<<<<<< HEAD
                conditions=conditions
=======
                output_file=self.outfile,
>>>>>>> dcf571a4
            )
        except TestConfigError as err:
            raise commands.CommandError(err.args[0])

        tests_by_scheduler = defaultdict(lambda: [])
        for cfg, var_man in resolved_cfgs:
            tests_by_scheduler[cfg['scheduler']].append((cfg, var_man))

        return tests_by_scheduler

    @staticmethod
<<<<<<< HEAD
    def configs_to_tests(pav_cfg, configs_by_sched, mb_tracker=None,
                         build_only=False, rebuild=False):
=======
    def _configs_to_tests(pav_cfg, configs_by_sched, mb_tracker=None,
                          build_only=False, rebuild=False, outfile=None):
>>>>>>> dcf571a4
        """Convert the dictionary of test configs by scheduler into actual
            tests.

        :param pav_cfg: The Pavilion config
        :param dict[str,list] configs_by_sched: A dictionary of lists of test
            configs.
        :param Union[MultiBuildTracker,None] mb_tracker: The build tracker.
        :param bool build_only: Whether to only build these tests.
        :param bool rebuild: After figuring out what build to use, rebuild it.
        :return:
        """

        tests_by_sched = {}
        progress = 0
        tot_tests = sum([len(tests) for tests in configs_by_sched.values()])

        for sched_name in configs_by_sched.keys():
            tests_by_sched[sched_name] = []
            try:
                for i in range(len(configs_by_sched[sched_name])):
                    cfg, var_man = configs_by_sched[sched_name][i]
                    tests_by_sched[sched_name].append(TestRun(
                        pav_cfg=pav_cfg,
                        config=cfg,
                        var_man=var_man,
                        build_tracker=mb_tracker,
                        build_only=build_only,
                        rebuild=rebuild,
                    ))
                    progress += 1.0/tot_tests
                    if outfile is not None:
                        fprint("Creating Test Runs: {:.0%}".format(progress),
                               file=outfile, end='\r')
            except (TestRunError, TestConfigError) as err:
                raise commands.CommandError(err)

        if outfile is not None:
            fprint('', file=outfile)

        return tests_by_sched

    def _get_tests(self, pav_cfg, args, mb_tracker, build_only=False,
                   local_builds_only=False):
        """Turn the test run arguments into actual TestRun objects.
        :param pav_cfg: The pavilion config object
        :param args: The run command arguments
        :param MultiBuildTracker mb_tracker: The build tracker.
        :param bool build_only: Whether to denote that we're only building
            these tests.
        :param bool local_builds_only: Only include tests that would be built
            locally.
        :return:
        :rtype: {}
        """

        try:
            configs_by_sched = self.get_test_configs(pav_cfg=pav_cfg,
                                                     host=args.host,
                                                     test_files=args.files,
                                                     tests=args.tests,
                                                     modes=args.modes,
                                                     overrides=args.overrides)

            # Remove non-local builds when doing only local builds.
            if build_only and local_builds_only:
                for sched in configs_by_sched:
                    sched_cfgs = configs_by_sched[sched]
                    for i in range(len(sched_cfgs)):
                        config, _ = sched_cfgs[i]
                        if config['build']['on_nodes'].lower() == 'true':
                            sched_cfgs[i] = None
                    sched_cfgs = [cfg for cfg in sched_cfgs
                                  if cfg is not None]
                    configs_by_sched[sched] = sched_cfgs

            tests_by_sched = self.configs_to_tests(
                pav_cfg=pav_cfg,
                configs_by_sched=configs_by_sched,
                mb_tracker=mb_tracker,
                build_only=build_only,
                rebuild=args.rebuild,
                outfile=self.outfile,
            )

        except commands.CommandError as err:
            fprint(err, file=self.errfile, flush=True)
            return None

        return tests_by_sched

    @staticmethod
    def _cancel_all(tests_by_sched):
        """Cancel each of the given tests using the appropriate scheduler."""
        for sched_name, tests in tests_by_sched.items():

            sched = schedulers.get_plugin(sched_name)

            for test in tests:
                sched.cancel_job(test)

    @staticmethod
    def complete_tests(tests):
        """Mark all of the given tests as complete. We generally do this after
        an error has been encountered, or if it was only built.
        :param [TestRun] tests: The tests to mark complete.
        """

        for test in tests:
            test.set_run_complete()

    def check_result_format(self, tests):
        """Make sure the result parsers for each test are ok."""

        rp_errors = []
        for test in tests:

            # Make sure the result parsers have reasonable arguments.
            try:
                result.check_config(test.config['result_parse'],
                                    test.config['result_evaluate'])
            except result.ResultError as err:
                rp_errors.append((test, str(err)))

        if rp_errors:
            fprint("Result Parser configurations had errors:",
                   file=self.errfile, color=output.RED)
            for test, msg in rp_errors:
                fprint(test.name, '-', msg, file=self.errfile)
            return errno.EINVAL

        return 0

    BUILD_STATUS_PREAMBLE = '{when:20s} {test_id:6} {state:{state_len}s}'
    BUILD_SLEEP_TIME = 0.1

    def build_local(self, tests, max_threads, mb_tracker,
                    build_verbosity):
        """Build all tests that request for their build to occur on the
        kickoff host.

        :param list[TestRun] tests: The list of tests to potentially build.
        :param int max_threads: Maximum number of build threads to start.
        :param int build_verbosity: How much info to print during building.
            See the -b/--build-verbose argument for more info.
        :param MultiBuildTracker mb_tracker: The tracker for all builds.
        """

        test_threads = []   # type: List[Union[threading.Thread, None]]
        remote_builds = []

        cancel_event = threading.Event()

        # Generate new build names for each test that is rebuilding.
        # We do this here, even for non_local tests, because otherwise the
        # non-local tests can't tell what was built fresh either on a
        # front-end or by other tests rebuilding on nodes.
        for test in tests:
            if test.rebuild and test.builder.exists():
                test.builder.deprecate()
                test.builder.rename_build()
                test.save_build_name()

        # We don't want to start threads that are just going to wait on a lock,
        # so we'll rearrange the builds so that the uniq build names go first.
        # We'll use this as a stack, so tests that should build first go at
        # the end of the list.
        build_order = []
        # If we've seen a build name, the build can go later.
        seen_build_names = set()

        for test in tests:
            if not test.build_local:
                remote_builds.append(test)
            elif test.builder.name not in seen_build_names:
                build_order.append(test)
                seen_build_names.add(test.builder.name)
            else:
                build_order.insert(0, test)

        # Keep track of what the last message printed per build was.
        # This is for double build verbosity.
        message_counts = {test.id: 0 for test in tests}

        # Used to track which threads are for which tests.
        test_by_threads = {}

        if build_verbosity > 0:
            fprint(self.BUILD_STATUS_PREAMBLE
                   .format(when='When', test_id='TestID',
                           state_len=STATES.max_length, state='State'),
                   'Message', file=self.outfile, width=None)

        builds_running = 0
        # Run and track <max_threads> build threads, giving output according
        # to the verbosity level. As threads finish, new ones are started until
        # either all builds complete or a build fails, in which case all tests
        # are aborted.
        while build_order or test_threads:
            # Start a new thread if we haven't hit our limit.
            if build_order and builds_running < max_threads:
                test = build_order.pop()

                test_thread = threading.Thread(
                    target=test.build,
                    args=(cancel_event,)
                )
                test_threads.append(test_thread)
                test_by_threads[test_thread] = test
                test_thread.start()

            # Check if all our threads are alive, and join those that aren't.
            for i in range(len(test_threads)):
                thread = test_threads[i]
                if not thread.is_alive():
                    thread.join()
                    builds_running -= 1
                    test_threads[i] = None
                    test = test_by_threads[thread]
                    del test_by_threads[thread]

                    # Only output test status after joining a thread.
                    if build_verbosity == 1:
                        notes = mb_tracker.get_notes(test.builder)
                        when, state, msg = notes[-1]
                        when = output.get_relative_timestamp(when)
                        preamble = (self.BUILD_STATUS_PREAMBLE
                                    .format(when=when, test_id=test.id,
                                            state_len=STATES.max_length,
                                            state=state))
                        fprint(preamble, msg, wrap_indent=len(preamble),
                               file=self.outfile, width=None)

            test_threads = [thr for thr in test_threads if thr is not None]

            if cancel_event.is_set():
                for thread in test_threads:
                    thread.join()

                for test in tests:
                    if (test.status.current().state not in
                            (STATES.BUILD_FAILED, STATES.BUILD_ERROR)):
                        test.status.set(
                            STATES.ABORTED,
                            "Run aborted due to failures in other builds.")

                fprint("Build error while building tests. Cancelling runs.",
                       color=output.RED, file=self.outfile, clear=True)
                fprint("Failed builds are placed in <working_dir>/test_runs/"
                       "<test_id>/build for the corresponding test run.",
                       color=output.CYAN, file=self.outfile)

                for failed_build in mb_tracker.failures():
                    fprint(
                        "Build error for test {f.test.name} (#{f.test.id})."
                        .format(f=failed_build), file=self.errfile)
                    fprint(
                        "See test status file (pav cat {id} status) and/or "
                        "the test build log (pav log build {id})"
                        .format(id=failed_build.test.id), file=self.errfile)

                return errno.EINVAL

            state_counts = mb_tracker.state_counts()
            if build_verbosity == 0:
                # Print a self-clearing one-liner of the counts of the
                # build statuses.
                parts = []
                for state in sorted(state_counts.keys()):
                    parts.append("{}: {}".format(state, state_counts[state]))
                line = ' | '.join(parts)
                fprint(line, end='\r', file=self.outfile, width=None,
                       clear=True)
            elif build_verbosity > 1:
                for test in tests:
                    seen = message_counts[test.id]
                    msgs = mb_tracker.messages[test.builder][seen:]
                    for when, state, msg in msgs:
                        when = output.get_relative_timestamp(when)
                        state = '' if state is None else state
                        preamble = self.BUILD_STATUS_PREAMBLE.format(
                            when=when, test_id=test.id,
                            state_len=STATES.max_length, state=state)

                        fprint(preamble, msg, wrap_indent=len(preamble),
                               file=self.outfile, width=None)
                    message_counts[test.id] += len(msgs)

            time.sleep(self.BUILD_SLEEP_TIME)

        if build_verbosity == 0:
            # Print a newline after our last status update.
            fprint(width=None, file=self.outfile)

        return 0<|MERGE_RESOLUTION|>--- conflicted
+++ resolved
@@ -3,12 +3,9 @@
 import errno
 import pathlib
 import threading
-<<<<<<< HEAD
 import subprocess
 import os
-=======
 import time
->>>>>>> dcf571a4
 from collections import defaultdict
 from typing import List, Union
 
@@ -389,11 +386,8 @@
                 host,
                 modes,
                 overrides,
-<<<<<<< HEAD
-                conditions=conditions
-=======
+                conditions=conditions,
                 output_file=self.outfile,
->>>>>>> dcf571a4
             )
         except TestConfigError as err:
             raise commands.CommandError(err.args[0])
@@ -405,13 +399,8 @@
         return tests_by_scheduler
 
     @staticmethod
-<<<<<<< HEAD
     def configs_to_tests(pav_cfg, configs_by_sched, mb_tracker=None,
-                         build_only=False, rebuild=False):
-=======
-    def _configs_to_tests(pav_cfg, configs_by_sched, mb_tracker=None,
                           build_only=False, rebuild=False, outfile=None):
->>>>>>> dcf571a4
         """Convert the dictionary of test configs by scheduler into actual
             tests.
 
