"""Prints files from a given test run id."""

import errno
import os
import sys

from pavilion import commands
from pavilion import output
from pavilion import utils


class FileCommand(commands.Command):
    """Prints the given file for a given test run id."""

    def __init__(self):
        super().__init__(
            'cat',
            'Print the contents of a pav <job id> file.',
            short_help="Print file information of <job id>"
        )

    @staticmethod
    def _setup_arguments(parser):
        parser.add_argument(
            'job_id', type=int,
            help="job id",
            metavar='JOB_ID'
        )
        parser.add_argument(
            'file',
            help="filename",
            metavar='FILE',
            type=str,
        )

    def run(self, pav_cfg, args):
        """Run this command."""

        test_dir = pav_cfg.working_dir / 'test_runs'
        job_dir = utils.make_id_path(test_dir, args.job_id)

        if os.path.isdir(job_dir.as_posix()) is False:
            output.fprint("directory '{}' does not exist."
                          .format(job_dir.as_posix()),
                          file=sys.stderr, color=output.RED)
            return errno.EEXIST

<<<<<<< HEAD
        return self.print_file(job_dir / args.file)
=======
        return self.print_file(job_dir/args.file)
>>>>>>> 77abbc6c

    def print_file(self, file):
        """Print the file at the given path.
        :param path file: The path to the file to print.
        """

        try:
            with file.open() as file:
                while True:
                    block = file.read(4096)
                    if not block:
                        break
<<<<<<< HEAD
                    output.fprint(block, file=self.outfile, end="")

        except FileNotFoundError:
            output.fprint("file '{}' does not exist.".format(file), sys.stderr,
                          color=output.RED)
            return errno.EEXIST

        except IsADirectoryError:
            output.fprint("{} is a directory.".format(file), sys.stderr,
                          color=output.RED)
            return errno.EINVAL

        except (IOError, OSError, PermissionError) as err:
            output.fprint("Error opening file '{}': {}".format(file, err),
                          color=output.RED)
            return errno.EIO
=======
                    output.fprint(block, file=self.outfile)

        except IsADirectoryError:
            output.fprint("{} is a directory.".format(file),
                          file=self.errfile, color=output.RED)
            return errno.EINVAL

        except FileNotFoundError:
            output.fprint("file '{}' does not exist.".format(file),
                          file=self.errfile, color=output.RED)
            return errno.EEXIST
>>>>>>> 77abbc6c
<|MERGE_RESOLUTION|>--- conflicted
+++ resolved
@@ -45,11 +45,7 @@
                           file=sys.stderr, color=output.RED)
             return errno.EEXIST
 
-<<<<<<< HEAD
         return self.print_file(job_dir / args.file)
-=======
-        return self.print_file(job_dir/args.file)
->>>>>>> 77abbc6c
 
     def print_file(self, file):
         """Print the file at the given path.
@@ -62,7 +58,6 @@
                     block = file.read(4096)
                     if not block:
                         break
-<<<<<<< HEAD
                     output.fprint(block, file=self.outfile, end="")
 
         except FileNotFoundError:
@@ -78,17 +73,4 @@
         except (IOError, OSError, PermissionError) as err:
             output.fprint("Error opening file '{}': {}".format(file, err),
                           color=output.RED)
-            return errno.EIO
-=======
-                    output.fprint(block, file=self.outfile)
-
-        except IsADirectoryError:
-            output.fprint("{} is a directory.".format(file),
-                          file=self.errfile, color=output.RED)
-            return errno.EINVAL
-
-        except FileNotFoundError:
-            output.fprint("file '{}' does not exist.".format(file),
-                          file=self.errfile, color=output.RED)
-            return errno.EEXIST
->>>>>>> 77abbc6c
+            return errno.EIO