import errno
import sys
<<<<<<< HEAD
=======
import argparse
import os
>>>>>>> 257f110c
from pavilion import commands
from pavilion import schedulers
from pavilion import utils
from pavilion import series
from pavilion.status_file import STATES
from pavilion.test_run import TestRun, TestRunError
from pavilion.plugins.commands.status import print_from_test_obj


class CancelCommand(commands.Command):
    """Cancel a set of commands using the appropriate scheduler."""

    def __init__(self):
        super().__init__(
            'cancel',
            'Cancel a test, tests, or test series.',
            short_help="Cancel a test, tests, or test series."
        )

    def _setup_arguments(self, parser):

        parser.add_argument(
            '-s', '--status', action='store_true', default=False,
            help='Prints status of cancelled jobs.'
        )
        parser.add_argument(
            '-j', '--json', action='store_true', default=False,
            help='Prints status of cancelled jobs in json format.'
        )
        parser.add_argument(
            '-a', '--all', action='store_true', default=False,
            help='Cancels all jobs currently queued that are owned by the '
                 'current user'
        )
        parser.add_argument(
            'tests', nargs='*', action='store',
            help='The name(s) of the tests to cancel. These may be any mix of '
                 'test IDs and series IDs. If no value is provided, the most '
                 'recent series submitted by the user is cancelled. '
        )

    def run(self, pav_cfg, args, out_file=sys.stdout, err_file=sys.stderr):

        user_id = os.geteuid() # gets unique user id

        if not args.tests:
            # user wants to cancel all current tests
            if args.all:
                tests_dir = pav_cfg.working_dir/'tests'
                # iterate through all the tests in the tests directory
                for test in tests_dir.iterdir():
                    test_owner_id = test.stat().st_uid
                    if test_owner_id == user_id:
                        if not (test/'RUN_COMPLETE').exists():
                            test_id = test.name
                            args.tests.append(test_id)
            else:
                # Get the last series ran by this user.
                series_id = series.TestSeries.load_user_series_id(pav_cfg)
                if series_id is not None:
                    args.tests.append(series_id)

        test_list = []
        for test_id in args.tests:
            if test_id.startswith('s'):
                try:
                    test_list.extend(series.TestSeries.from_id(pav_cfg,
                                                               test_id)
                                     .tests)
                except series.TestSeriesError as err:
                    utils.fprint(
                        "Series {} could not be found.\n{}".format(test_id,
                                                                   err),
                        file=self.errfile,
                        color=utils.RED
                    )
                    return errno.EINVAL
                except ValueError as err:
                    utils.fprint(
                        "Series {} is not a valid series.\n{}"
                        .format(test_id, err), file=self.errfile,
                        color=utils.RED
                    )
                    return errno.EINVAL
            else:
                try:
                    test_list.append(int(test_id))
                except ValueError as err:
                    utils.fprint(
                        "Test {} is not a valid test.\n{}".format(test_id,
                                                                  err),
                        file=self.errfile, color=utils.RED
                    )
                    return errno.EINVAL

        test_object_list = []
        for test_id in test_list:
            try:
                test = TestRun.load(pav_cfg, test_id)
                sched = schedulers.get_scheduler_plugin(test.scheduler)
                test_object_list.append(test)

                status = test.status.current()
                # Won't try to cancel a completed job or a job that was
                # previously cancelled.
                if status.state not in (STATES.COMPLETE,
                                        STATES.SCHED_CANCELLED):
                    # Sets status based on the result of sched.cancel_job.
                    # Ran into trouble when 'cancelling' jobs that never
                    # actually started, ie. build errors/created job states.
                    cancel_status = sched.cancel_job(test)
                    test.status.set(cancel_status.state, cancel_status.note)
                    test.set_run_complete()
                    utils.fprint("Test {} cancelled."
                                 .format(test_id), file=self.outfile,
                                 color=utils.GREEN)

                else:
                    utils.fprint("Test {} could not be cancelled has state: {}."
                                 .format(test_id, status.state),
                                 file=self.outfile,
                                 color=utils.RED)

            except TestRunError as err:
                utils.fprint("Test {} could not be cancelled, cannot be" \
                             " found. \n{}".format(test_id, err),
                             file=self.errfile,
                             color=utils.RED)
                return errno.EINVAL

        # Only prints statuses of tests if option is selected
        # and test_list is not empty
        if args.status and test_object_list:
            return print_from_test_obj(pav_cfg, test_object_list, self.outfile,
                                       args.json)

        return 0<|MERGE_RESOLUTION|>--- conflicted
+++ resolved
@@ -1,10 +1,6 @@
 import errno
+import os
 import sys
-<<<<<<< HEAD
-=======
-import argparse
-import os
->>>>>>> 257f110c
 from pavilion import commands
 from pavilion import schedulers
 from pavilion import utils
@@ -53,7 +49,7 @@
         if not args.tests:
             # user wants to cancel all current tests
             if args.all:
-                tests_dir = pav_cfg.working_dir/'tests'
+                tests_dir = pav_cfg.working_dir/'test_runs'
                 # iterate through all the tests in the tests directory
                 for test in tests_dir.iterdir():
                     test_owner_id = test.stat().st_uid
