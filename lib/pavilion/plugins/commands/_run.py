"""Given a pre-existing test run, runs the test in the scheduled
environment."""

import logging
import traceback

from pavilion import result
from pavilion import output
from pavilion import commands
from pavilion import schedulers
from pavilion import system_variables
from pavilion.test_config import VariableSetManager
from pavilion.test_run import TestRun, TestRunError
from pavilion.status_file import STATES
from pavilion.permissions import PermissionsManager


class _RunCommand(commands.Command):

    def __init__(self):

        super().__init__(
            '_run',
            'Setup and run a single test, under the assumption we\'re already'
            'in the expected, scheduled environment.')

    def _setup_arguments(self, parser):

        parser.add_argument(
            'test_id', action='store', type=int,
            help='The id of the test to run.')

    def run(self, pav_cfg, args):
        """Load and run an already prepped test."""

        try:
            test = TestRun.load(pav_cfg, args.test_id)
        except TestRunError as err:
            self.logger.error("Error loading test '%s': %s",
                              args.test_id, err)
            raise

        try:
            sched = self._get_sched(test)

            var_man = self._get_var_man(test, sched)

            try:
                test.finalize(var_man)
            except Exception as err:
                test.status.set(
                    STATES.RUN_ERROR,
                    "Unexpected error finalizing test\n{}"
                    .format(err.args[0]))
                raise

            try:
                if not test.build_local:
                    if not test.build():
                        self.logger.warning(
                            "Test {t.id} failed to build:"
                        )

            except Exception:
                test.status.set(
                    STATES.BUILD_ERROR,
                    "Unknown build error. Refer to the kickoff log.")
                raise

            if not test.build_only:
                return self._run(pav_cfg, test, sched)
        finally:
            test.set_run_complete()

    @staticmethod
    def _get_sched(test):
        """Get the scheduler for the given test.
        :param TestRun test: The test.
        """

        try:
            return schedulers.get_plugin(test.scheduler)
        except Exception:
            test.status.set(STATES.BUILD_ERROR,
                            "Unknown error getting the scheduler. Refer to "
                            "the kickoff log.")
            raise

    @staticmethod
    def _get_var_man(test, sched):
        """Get the variable manager for the given test.

        :param TestRun test: The test run object
        :param sched: The scheduler for this test.
        :rtype VariableSetManager
        """
        # Re-add var sets that may have had deferred variables.
        try:
            var_man = VariableSetManager()
            var_man.add_var_set('sys', system_variables.get_vars(defer=False))
            sched_config = test.config[test.scheduler]
            var_man.add_var_set('sched', sched.get_vars(sched_config))
        except Exception:
            test.status.set(STATES.RUN_ERROR,
                            "Unknown error getting pavilion variables at "
                            "run time.")
            raise

        return var_man

    def _run(self, pav_cfg, test, sched):
        """Run an already prepped test in the current environment.
        :param pav_cfg: The pavilion configuration object.
        :param TestRun test: The test to run
        :param sched: The scheduler we're running under.
        :return:
        """

        # Optionally wait on other tests running under the same scheduler.
        # This depends on the scheduler and the test configuration.
        lock = sched.lock_concurrency(pav_cfg, test)

        try:
            run_result = test.run()
        except TestRunError as err:
            test.status.set(STATES.RUN_ERROR, err)
            return 1
        except TimeoutError:
            return 1
        except Exception:
            test.status.set(
                STATES.RUN_ERROR,
                "Unknown error while running test. Refer to the kickoff log.")
            raise
        finally:
            sched.unlock_concurrency(lock)

        try:
            # Make sure the result parsers have reasonable arguments.
            # We check here because the parser code itself will likely assume
            # the args are valid form _check_args, but those might not be
            # check-able before kickoff due to deferred variables.
            try:
                result.check_config(test.config['result_parse'],
                                    test.config['result_evaluate'])
            except TestRunError as err:
                test.status.set(
                    STATES.RESULTS_ERROR,
                    "Error checking result parser configs: {}"
                    .format(err.args[0]))
                return 1

<<<<<<< HEAD
            with PermissionsManager(test.results_log,
                                    group=test.group, umask=test.umask), \
                    open(test.results_log, 'w') as log_file:
                results = test.gather_results(run_result, log_file=log_file)
=======
            results = test.gather_results(run_result)
>>>>>>> b063e96a
        except Exception as err:
            self.logger.error("Unexpected error gathering results: \n%s",
                              traceback.format_exc())
            test.status.set(STATES.RESULTS_ERROR,
                            "Unexpected error parsing results: {}. (This is a "
                            "bug, you should report it.)"
                            .format(err))
            raise

        try:
            test.save_results(results)

            result_logger = logging.getLogger('results')
            result_logger.info(output.json_dumps(results))
        except Exception:
            test.status.set(
                STATES.RESULTS_ERROR,
                "Unknown error while saving results. Refer to the kickoff log.")
            raise

        try:
            test.status.set(STATES.COMPLETE,
                            "The test completed with result: {}"
                            .format(results.get('result', '<unknown>')))
        except Exception:
            test.status.set(
                STATES.UNKNOWN,
                "Unknown error while setting test completion. Refer to the "
                "kickoff log.")
            raise<|MERGE_RESOLUTION|>--- conflicted
+++ resolved
@@ -150,14 +150,12 @@
                     .format(err.args[0]))
                 return 1
 
-<<<<<<< HEAD
+
             with PermissionsManager(test.results_log,
                                     group=test.group, umask=test.umask), \
                     open(test.results_log, 'w') as log_file:
                 results = test.gather_results(run_result, log_file=log_file)
-=======
-            results = test.gather_results(run_result)
->>>>>>> b063e96a
+
         except Exception as err:
             self.logger.error("Unexpected error gathering results: \n%s",
                               traceback.format_exc())
