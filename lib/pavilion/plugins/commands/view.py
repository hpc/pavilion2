--- conflicted
+++ resolved
@@ -69,9 +69,9 @@
         self.logger.debug("Finding Configs")
 
         sys_vars = system_variables.get_vars(True)
-<<<<<<< HEAD
+
         try:
-            configs = self._get_tests(
+            configs = self._get_test_configs(
                 pav_cfg=pav_cfg,
                 host=args.host,
                 test_files=[],
@@ -83,18 +83,6 @@
         except commands.CommandError as err:
             fprint(err, file=self.errfile, color=output.RED)
             return errno.EINVAL
-=======
-
-        configs = self._get_test_configs(
-            pav_cfg=pav_cfg,
-            host=args.host,
-            test_files=[],
-            tests=tests,
-            modes=args.modes,
-            overrides=overrides,
-            sys_vars=sys_vars,
-        )
->>>>>>> ce8f7a20
 
         configs = sum(configs.values(), [])
 
