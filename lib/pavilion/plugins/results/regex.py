from pavilion import result_parsers
import yaml_config as yc
import re
import sre_constants


class Regex(result_parsers.ResultParser):
    """Find matches to the given regex in the given file. The matched string
    or strings are returned as the result."""

    def __init__(self):
        super().__init__(name='regex')
        self.range_re = re.compile('(-?[0-9]*\.?[0-9]*)-(-?.*)')

    def get_config_items(self):

        config_items = super().get_config_items()
        config_items.extend([
            yc.StrElem(
                'regex', required=True,
                help_text="The python regex to use to search the given file. "
                          "See: 'https://docs.python.org/3/library/re.html' "
                          "You can use single quotes in YAML to have the "
                          "string interpreted literally. IE '\\n' is a '\\' "
                          "and an 'n'."
            ),
            # Use the built-in matches element.
<<<<<<< HEAD
            result_parsers.MATCHES_ELEM
=======
            result_parsers.MATCHES_ELEM,
            yc.StrElem(
                'threshold', default='0',
                help_text="If a threshold is defined, 'True' will be returned "
                          "if greater than or equal to that many instances "
                          "of the specified word are found.  If fewer "
                          "instances are found, 'False' is returned.  The "
                          "value must be an integer greater than zero."
            ),
            yc.ListElem(
                'expected', sub_elem=yc.StrElem(),
                help_text="Expected value(s) and/or range(s).  If provided, "
                          "the result will be 'True' if all of the found "
                          "values (determined by the 'results' value) are "
                          "within the expected range(s) or value(s).  "
                          "Otherwise, the result is 'False'. Supports "
                          "integers and floats."
            )
>>>>>>> ce530dd6
        ])

        return config_items

<<<<<<< HEAD
    def _check_args(self, regex=None, match_type=None):
=======
    def _check_args(self, regex=None, match_type=None, threshold=None,
            expected=None):
>>>>>>> ce530dd6

        try:
            re.compile(regex)
        except (ValueError, sre_constants.error) as err:
            raise result_parsers.ResultParserError(
                "Invalid regular expression: {}".format(err))

<<<<<<< HEAD
    def __call__(self, test, file, regex=None, match_type=None):
=======
        if not isinstance(expected, list):
            raise result_parsers.ResultParserError(
                "Expected should be a list.")

        if threshold is not None:
            try:
                int(threshold)
            except ValueError as err:
                raise result_parsers.ResultParserError(
                    "Non-integer value provided for 'threshold'.")

            if int(threshold) < 0:
                raise result_parsers.ResultParserError(
                    "'threshold' must be a non-negative integer.")

            if expected:
                raise result_parsers.ResultParserError(
                    "'threshold' and 'expected' cannot be used at the same "
                    "time.")

        for item in expected:
            test_list = []

            if '-' in item[1:]:
                test_list = list(self.range_re.search(item).groups())
                # Check for valid second part of range.
                if '-' in test_list[1][1:]:
                    raise result_parsers.ResultParserError(
                        "Invalid range: {}".format(item)
                    )
            else:
                test_list = [ item ]

            for test_item in test_list:
                # Check for values as integers.
                try:
                    float(test_item)
                except ValueError as err:
                    raise result_parsers.ResultParserError(
                        "Invalid value: {}".format(test_item)
                    )

            if len(test_list) > 1:
                # Check for range specification as
                # (<lesser value>-<greater value>)
                if float(test_list[1]) < float(test_list[0]):
                    raise result_parsers.ResultParserError(
                        "Invalid range: {}".format(item))

    def __call__(self, test, file, regex=None, match_type=None, threshold=None,
            expected=None):
>>>>>>> ce530dd6

        regex = re.compile(regex)

        matches = []

        for line in file.readlines():
<<<<<<< HEAD
            match = regex.search(line)

            if match is not None:
                matches.append(match.group())

        if match_type == result_parsers.MATCH_FIRST:
            return matches[0] if matches else None
        elif match_type == result_parsers.MATCH_LAST:
            return matches[-1] if matches else None
        elif match_type == result_parsers.MATCH_ALL:
            return matches
        else:
            raise result_parsers.ResultParserError(
                "Invalid 'matches' value '{}'".format('matches')
            )
=======
            # Find all non-overlapping matches and return them as a list.
            # if more than one capture is used, list contains tuples of
            # captured strings.
            matches.extend(regex.findall(line))

        # Test if the number of matches meets the specified threshold
        if int(threshold) > 0:
            return (len(matches) >= int(threshold))
        elif match_type == result_parsers.MATCH_FIRST:
            matches = None if not matches else matches[0]
        elif match_type == result_parsers.MATCH_LAST:
            matches = None if not matches else matches[-1]
        elif match_type == result_parsers.MATCH_ALL:
            pass
        else:
            raise result_parsers.ResultParserError(
                "Invalid 'matches' value '{}'".format('matches')
            )

        # Test if the found values are within any of the specified expected
        # ranges.
        if not expected:
            return matches# if matches else None
        else:
            if not isinstance(matches, list):
                matches = [matches]
            ret_vals = []
            for i in range(0,len(matches)):
                for j in range(0,len(expected)):
                    # Not a range, checking for exact match.
                    if '-' not in expected[j][1:] and \
                            float(matches[i]) == float(expected[j]):
                                ret_vals.append(True)
                    # Checking if found value is in this range.
                    elif '-' in expected[j][1:]:
                        low, high = self.range_re.search(expected[j]).groups()
                        if float(low) <= float(matches[i]) <= float(high):
                            ret_vals.append(True)
            return ret_vals
>>>>>>> ce530dd6
<|MERGE_RESOLUTION|>--- conflicted
+++ resolved
@@ -25,9 +25,6 @@
                           "and an 'n'."
             ),
             # Use the built-in matches element.
-<<<<<<< HEAD
-            result_parsers.MATCHES_ELEM
-=======
             result_parsers.MATCHES_ELEM,
             yc.StrElem(
                 'threshold', default='0',
@@ -46,17 +43,12 @@
                           "Otherwise, the result is 'False'. Supports "
                           "integers and floats."
             )
->>>>>>> ce530dd6
         ])
 
         return config_items
 
-<<<<<<< HEAD
-    def _check_args(self, regex=None, match_type=None):
-=======
     def _check_args(self, regex=None, match_type=None, threshold=None,
             expected=None):
->>>>>>> ce530dd6
 
         try:
             re.compile(regex)
@@ -64,9 +56,6 @@
             raise result_parsers.ResultParserError(
                 "Invalid regular expression: {}".format(err))
 
-<<<<<<< HEAD
-    def __call__(self, test, file, regex=None, match_type=None):
-=======
         if not isinstance(expected, list):
             raise result_parsers.ResultParserError(
                 "Expected should be a list.")
@@ -118,30 +107,12 @@
 
     def __call__(self, test, file, regex=None, match_type=None, threshold=None,
             expected=None):
->>>>>>> ce530dd6
 
         regex = re.compile(regex)
 
         matches = []
 
         for line in file.readlines():
-<<<<<<< HEAD
-            match = regex.search(line)
-
-            if match is not None:
-                matches.append(match.group())
-
-        if match_type == result_parsers.MATCH_FIRST:
-            return matches[0] if matches else None
-        elif match_type == result_parsers.MATCH_LAST:
-            return matches[-1] if matches else None
-        elif match_type == result_parsers.MATCH_ALL:
-            return matches
-        else:
-            raise result_parsers.ResultParserError(
-                "Invalid 'matches' value '{}'".format('matches')
-            )
-=======
             # Find all non-overlapping matches and return them as a list.
             # if more than one capture is used, list contains tuples of
             # captured strings.
@@ -180,5 +151,4 @@
                         low, high = self.range_re.search(expected[j]).groups()
                         if float(low) <= float(matches[i]) <= float(high):
                             ret_vals.append(True)
-            return ret_vals
->>>>>>> ce530dd6
+            return ret_vals