"""Contains the TestRun class, as well as functions for getting
the list of all known test runs."""

# pylint: disable=too-many-lines

import grp
import json
import logging
import os
import pprint
import re
import subprocess
import threading
import time
import uuid
from pathlib import Path
from typing import Callable, Any

import pavilion.result.common
from pavilion import builder
from pavilion import dir_db
from pavilion import output
from pavilion import result
from pavilion import scriptcomposer
from pavilion import utils
from pavilion.permissions import PermissionsManager
from pavilion.status_file import StatusFile, STATES
from pavilion.test_config import variables
from pavilion.test_config.file_format import TestConfigError


def get_latest_tests(pav_cfg, limit):
    """Returns ID's of latest test given a limit

:param pav_cfg: Pavilion config file
:param int limit: maximum size of list of test ID's
:return: list of test ID's
:rtype: list(int)
"""

    test_dir_list = []
    runs_dir = pav_cfg.working_dir/'test_runs'
    for test_dir in dir_db.select(runs_dir).paths:
        mtime = test_dir.stat().st_mtime
        try:
            test_id = int(test_dir.name)
        except ValueError:
            continue

        test_dir_list.append((mtime, test_id))

    test_dir_list.sort()
    return [test_id for _, test_id in test_dir_list[-limit:]]


class TestRunError(RuntimeError):
    """For general test errors. Whatever was being attempted has failed in a
    non-recoverable way."""


class TestRunNotFoundError(RuntimeError):
    """For when we try to find an existing test, but it doesn't exist."""


# pylint: disable=protected-access
def basic_attr(name, doc):
    """Create a basic attribute for the TestAttribute class. This
    will produce a property object with a getter and setter that
    simply retrieve or set the value in the self._attrs dictionary."""

    prop = property(
        fget=lambda self: self._attrs.get(name, None),
        fset=lambda self, val: self._attrs.__setitem__(name, val),
        doc=doc
    )

    return prop


class TestAttributes:
    """A object for accessing test attributes. TestRuns
    inherit from this, but it can be used by itself to access test
    information with less overhead.

    All attributes should be defined as getters and (optionally) setters.
    Getters should return None if no value is available.
    Getters should all have a docstring.

    **WARNING**

    This object is not thread or any sort of multi-processing safe. It relies
    on the expectation that the test lifecycle should generally mean there's
    only one instance of a test around that might change these values at any
    given time. The upside is that it's so unsafe, problems reveal themselves
    quickly in the unit tests.

    It's safe to set these values in the TestRun __init__, finalize,
    and gather_results.
    """

    serializers = {
        'suite_path': lambda p: p.as_posix(),
    }

    deserializers = {
        'created': utils.deserialize_datetime,
        'finished': utils.deserialize_datetime,
        'started': utils.deserialize_datetime,
        'suite_path': lambda p: Path(p) if p is not None else None,
    }

    def __init__(self, path: Path, group: str = None, umask: int = None):
        """
        :param path:
        """

        self.path = path
        self.group = group
        self.umask = umask

        self._attrs = {}
        self.load_attributes()

        # Set a logger more specific to this test.
        self.logger = logging.getLogger('pav.TestRun.{}'.format(path.name))

    ATTR_FILE_NAME = 'attributes'

    def save_attributes(self):
        """Save the attributes to file in the test directory."""

        attr_path = self.path/self.ATTR_FILE_NAME

        # Serialize all the values
        attrs = {}
        for key in self.list_attrs():
            val = getattr(self, key)
            if val is None:
                continue

            try:
                attrs[key] = self.serializers.get(key, lambda v: v)(val)
            except ValueError as err:
                self.logger.warning(
                    "Error serializing attribute '%s' value '%s' for test run "
                    "'%s': %s",
                    key, val, self.id, err.args[0])

        with PermissionsManager(attr_path, self.group, self.umask):
            tmp_path = attr_path.with_suffix('.tmp')
            with tmp_path.open('w') as attr_file:
                json.dump(attrs, attr_file)
            tmp_path.rename(attr_path)

    def load_attributes(self):
        """Load the attributes from file."""

        attr_path = self.path/self.ATTR_FILE_NAME

        attrs = {}
        if not attr_path.exists():
<<<<<<< HEAD
            attrs = {
                'build_only': None,
                'build_name': None, 
                'complete': (self.path/TestRun.COMPLETE_FN).exists(),
                'created': utils.serialize_datetime(
                    dt.datetime.utcfromtimestamp(self.path.stat().st_mtime)),
                'finished': utils.serialize_datetime(
                    dt.datetime.utcfromtimestamp(self.path.stat().st_mtime)),
                'id': int(self.path.name),
                'rebuild': False,
                'result': None,
                'skipped': None,
                'started': utils.serialize_datetime(
                    dt.datetime.utcfromtimestamp(self.path.stat().st_mtime)),
                'suite_path': None,
                'sys_name': None,
                'user': self.path.owner(),
                'uuid': None,
            }
        else:
            with attr_path.open() as attr_file:
                try:
                    attrs = json.load(attr_file)
                except (json.JSONDecodeError, OSError,
                        ValueError, KeyError) as err:
                    raise TestRunError(
                        "Could not load attributes file: \n{}"
                        .format(err.args))
=======
            self._attrs = self.load_legacy_attributes()
            return

        with attr_path.open() as attr_file:
            try:
                attrs = json.load(attr_file)
            except (json.JSONDecodeError, OSError, ValueError, KeyError) as err:
                raise TestRunError(
                    "Could not load attributes file: \n{}"
                    .format(err.args))
>>>>>>> d82afa69

        for key, val in attrs.items():
            deserializer = self.deserializers.get(key)
            if deserializer is None:
                continue

            try:
                attrs[key] = deserializer(val)
            except ValueError:
                self.logger.warning(
                    "Error deserializing attribute '%s' value '%s' for test "
                    "run '%s': %s",
                    key, val, self.id, err.args[0])

        # A 2.2 attributes file.
        if 'result' not in attrs:
            attrs = self.load_legacy_attributes(attrs)

        self._attrs = attrs

    def load_legacy_attributes(self, initial_attrs=None):
        """Try to load attributes in older Pavilion formats, primarily before
        the attributes file existed."""

        initial_attrs = initial_attrs if initial_attrs else {}

        attrs = {
            'build_only': None,
            'build_name': None,
            'complete':   (self.path / TestRun.COMPLETE_FN).exists(),
            'created':    self.path.stat().st_mtime,
            'finished':   self.path.stat().st_mtime,
            'id':         int(self.path.name),
            'rebuild':    False,
            'result':     None,
            'skipped':    None,
            'suite_path': None,
            'sys_name':   None,
            'user':       self.path.owner(),
            'uuid':       None,
        }

        build_origin_path = self.path / 'build_origin'
        if build_origin_path.exists():
            link_dest = os.readlink(build_origin_path.as_posix())
            attrs['build_name'] = link_dest.split('/')[-1]

        run_path = self.path / 'run.sh'
        if run_path.exists():
            attrs['started'] = run_path.stat().st_mtime

        res_path = self.path / 'results.json'
        if res_path.exists():
            attrs['finished'] = res_path.stat().st_mtime
            try:
                with res_path.open() as res_file:
                    results = json.load(res_file)
                attrs['result'] = results['result']
                attrs['sys_name'] = results['sys_name']
            except (OSError, json.JSONDecodeError, KeyError):
                pass

        # Replace with items we got from the real attributes file
        attrs.update(initial_attrs)

        return attrs

    @staticmethod
    def list_attrs():
        """List the available attributes. This always operates on the
        base RunAttributes class, so it won't contain anything from child
        classes."""

        attrs = []
        for key, val in TestAttributes.__dict__.items():
            if isinstance(val, property):
                attrs.append(key)
        attrs.sort()
        return attrs

    def attr_dict(self, include_empty=True):
        """Return the attributes as a dictionary."""

        attrs = {}
        for key in self.list_attrs():
            val = getattr(self, key)
            if val is not None or include_empty:
                attrs[key] = val

        return attrs

    @classmethod
    def attr_serializer(cls, attr) -> Callable[[Any], Any]:
        """Get the deserializer for this attribute, if any."""

        prop = cls.__dict__[attr]
        if hasattr(prop, 'serializer'):
            return prop.serializer
        else:
            return lambda d: d

    @classmethod
    def attr_deserializer(cls, attr) -> Callable[[Any], Any]:
        """Get the deserializer for this attribute, if any."""

        prop = cls.__dict__[attr]
        if hasattr(prop, 'deserializer'):
            return prop.deserializer
        else:
            return lambda d: d

    @classmethod
    def attr_doc(cls, attr):
        """Return the documentation string for the given attribute."""

        attr_prop = cls.__dict__.get(attr)

        if attr is None:
            return "Unknown attribute."

        return attr_prop.__doc__

    build_only = basic_attr(
        name='build_only',
        doc="Only build this test, never run it.")
    build_name = basic_attr(
        name='build_name',
        doc="The name of the test run's build.")
    complete = basic_attr(
        name='complete',
        doc='Whether the test run considers itself done (regardless of '
            'whether it ran).')
    created = basic_attr(
        name='created',
        doc="When the test was created.")
    finished = basic_attr(
        name='finished',
        doc="The end time for this test run.")
    id = basic_attr(
        name='id',
        doc="The test run id (unique per working_dir at any given time).")
    name = basic_attr(
        name='name',
        doc="The full name of the test.")
    rebuild = basic_attr(
        name='rebuild',
        doc="Whether or not this test will rebuild it's build.")
    result = basic_attr(
        name='result',
        doc="The PASS/FAIL/ERROR result for this test. This is kept here for"
            "fast retrieval.")
    skipped = basic_attr(
        name='skipped',
        doc="Did this test's skip conditions evaluate as 'skipped'?")
    started = basic_attr(
        name='started',
        doc="The start time for this test run.")
    suite_path = basic_attr(
        name='suite_path',
        doc="Path to the suite_file that defined this test run."
    )
    sys_name = basic_attr(
        name='sys_name',
        doc="The system this test was started on.")
    user = basic_attr(
        name='user',
        doc="The user who created this test run.")
    uuid = basic_attr(
        name='uuid',
        doc="A completely unique id for this test run (test id's can rotate).")


def test_run_attr_transform(path):
    """A dir_db transformer to convert a test_run path into a dict of test
    attributes."""

    return TestAttributes(path).attr_dict()


class TestRun(TestAttributes):
    """The central pavilion test object. Handle saving, monitoring and running
    tests.

    **Test LifeCycle**
    1. Test Object is Created -- ``TestRun.__init__``

       1. Test id and directory (``working_dir/test_runs/0000001``) are created.
       2. Most test information files (config, status, etc) are created.
       3. Build script is created.
       4. Build hash is generated.
       5. Run script dry run generation is performed.

    2. Test is built. -- ``test.build()``
    3. Test is finalized. -- ``test.finalize()``

       1. Variables and config go through final resolution.
       2. Final run script is generated.
    4. Test is run. -- ``test.run()``
    5. Results are gathered. -- ``test.gather_results()``

    :ivar int ~.id: The test id.
    :ivar dict config: The test's configuration.
    :ivar Path test.path: The path to the test's test_run directory.
    :ivar Path suite_path: The path to the test suite file that this test came
        from. May be None for artificially generated tests.
    :ivar dict results: The test results. Set None if results haven't been
        gathered.
    :ivar TestBuilder builder: The test builder object, with information on the
        test's build.
    :ivar Path build_origin_path: The path to the symlink to the original
        build directory. For bookkeeping.
    :ivar StatusFile status: The status object for this test.
    :ivar TestRunOptions opt: Test run options defined by OPTIONS_DEFAULTS
    """

    logger = logging.getLogger('pav.TestRun')

    JOB_ID_FN = 'job_id'
    COMPLETE_FN = 'RUN_COMPLETE'

    def __init__(self, pav_cfg, config,
                 build_tracker=None, var_man=None, _id=None,
                 rebuild=False, build_only=False):
        """Create an new TestRun object. If loading an existing test
    instance, use the ``TestRun.from_id()`` method.

    :param pav_cfg: The pavilion configuration.
    :param dict config: The test configuration dictionary.
    :param pavilion.build_tracker.MultiBuildTracker build_tracker: Tracker for
        watching and managing the status of multiple builds.
    :param variables.VariableSetManager var_man: The variable set manager for
        this test.
    :param bool build_only: Only build this test run, do not run it.
    :param bool rebuild: After determining the build name, deprecate it and
        select a new, non-deprecated build.
    :param int _id: The test id of an existing test. (You should be using
        TestRun.load)."""

        # Just about every method needs this
        self._pav_cfg = pav_cfg
        self.scheduler = config['scheduler']

        # Create the tests directory if it doesn't already exist.
        tests_path = pav_cfg.working_dir/'test_runs'

        self.config = config

        group, umask = self.get_permissions(pav_cfg, config)

        self._validate_config()

        # Get an id for the test, if we weren't given one.
        if _id is None:
            id_tmp, run_path = dir_db.create_id_dir(tests_path, group, umask)
            super().__init__(
                path=run_path,
                group=group, umask=umask)

            # Set basic attributes
            self.id = id_tmp  # pylint: disable=invalid-name
            self.build_only = build_only
            self.complete = False
            self.created = time.time()
            self.name = self.make_name(config)
            self.rebuild = rebuild
            self.suite_path = Path(config.get('suite_path', '.'))
            self.user = utils.get_login()
            self.uuid = str(uuid.uuid4())
        else:
            # Load the test info from the given id path.
            super().__init__(
                path=dir_db.make_id_path(tests_path, _id),
                group=group, umask=umask)
            self.load_attributes()

        self.test_version = config.get('test_version')

        if not self.path.is_dir():
            raise TestRunNotFoundError(
                "No test with id '{}' could be found.".format(self.id))

        # Mark the run to build locally.
        self.build_local = config.get('build', {}) \
                                 .get('on_nodes', 'false').lower() != 'true'

        self._variables_path = self.path / 'variables'

        if _id is None:
            with PermissionsManager(self.path, self.group, self.umask):
                self._save_config()
                if var_man is None:
                    var_man = variables.VariableSetManager()
                self.var_man = var_man
                self.var_man.save(self._variables_path)

            self.sys_name = self.var_man.get('sys_name', '<unknown>')
        else:
            try:
                self.var_man = variables.VariableSetManager.load(
                    self._variables_path)
            except RuntimeError as err:
                raise TestRunError(*err.args)

        # This will be set by the scheduler
        self._job_id = None

        with PermissionsManager(self.path/'status', self.group, self.umask):
            # Setup the initial status file.
            self.status = StatusFile(self.path/'status')
            if _id is None:
                self.status.set(STATES.CREATED,
                                "Test directory and status file created.")

        self.run_timeout = self.parse_timeout(
            'run', config.get('run', {}).get('timeout'))
        self.build_timeout = self.parse_timeout(
            'build', config.get('build', {}).get('timeout'))

        self.run_log = self.path/'run.log'
        self.build_log = self.path/'build.log'
        self.results_log = self.path/'results.log'
        self.results_path = self.path/'results.json'
        self.build_origin_path = self.path/'build_origin'
        self.build_timeout_file = config.get('build', {}).get('timeout_file')

        # Use run.log as the default run timeout file
        self.timeout_file = self.run_log
        run_timeout_file = config.get('run', {}).get('timeout_file')
        if run_timeout_file is not None:
            self.timeout_file = self.path/run_timeout_file

        build_config = self.config.get('build', {})

        self.build_script_path = self.path/'build.sh'  # type: Path
        self.build_path = self.path/'build'
        if _id is None:
            self._write_script(
                'build',
                path=self.build_script_path,
                config=build_config)

        try:
            self.builder = builder.TestBuilder(
                pav_cfg=pav_cfg,
                test=self,
                mb_tracker=build_tracker,
                build_name=self.build_name
            )
            self.build_name = self.builder.name
        except builder.TestBuilderError as err:
            raise TestRunError(
                "Could not create builder for test {s.name} (run {s.id}): {err}"
                .format(s=self, err=err)
            )

        run_config = self.config.get('run', {})
        self.run_tmpl_path = self.path/'run.tmpl'
        self.run_script_path = self.path/'run.sh'

        if _id is None:
            self._write_script(
                'run',
                path=self.run_tmpl_path,
                config=run_config)

        if _id is None:
            self.save_attributes()
            self.status.set(STATES.CREATED, "Test directory setup complete.")

        self._results = None

        self.skipped = self._get_skipped()  # eval skip.

    def _validate_config(self):
        """Validate test configs, specifically those that are spack related."""

        spack_path = self._pav_cfg.get('spack_path', None)
        spack_enable = self.spack_enabled()
        if spack_enable and spack_path is None:
            raise TestRunError("Spack cannot be enabled without 'spack_path' "
                               "being defined in the pavilion config.")

    @classmethod
    def load(cls, pav_cfg, test_id):
        """Load an old TestRun object given a test id.

        :param pav_cfg: The pavilion config
        :param int test_id: The test's id number.
        :rtype: TestRun
        """

        path = dir_db.make_id_path(pav_cfg.working_dir / 'test_runs', test_id)

        if not path.is_dir():
            raise TestRunError("Test directory for test id {} does not exist "
                               "at '{}' as expected."
                               .format(test_id, path))

        config = cls._load_config(path)

        return TestRun(pav_cfg, config, _id=test_id)

    def _finalize(self):
        """Resolve any remaining deferred variables, and generate the final
        run script.

        DO NOT USE THIS DIRECTLY - Use the resolver finalize method, which
            will call this.
        """

        self._save_config()
        # Save our newly updated variables.
        self.var_man.save(self._variables_path)

        # Create files specified via run config key.
        files_to_create = self.config['run'].get('create_files', [])
        if files_to_create:
            for file, contents in files_to_create.items():
                file_path = Path(self.build_path / file)
                # Prevent files from being written outside build directory.
                if not utils.dir_contains(file_path, self.build_path):
                    raise TestRunError("'create_file: {}': file path"
                                       " outside build context."
                                       .format(file_path))
                # Prevent files from overwriting existing directories.
                if file_path.is_dir():
                    raise TestRunError("'create_file: {}' clashes with"
                                       " existing directory in build dir."
                                       .format(file_path))
                # Create file parent directory(ies).
                dirname = file_path.parent
                (self.build_path / dirname).mkdir(parents=True, exist_ok=True)

                # Don't try to overwrite a symlink without removing it first.
                if file_path.is_symlink():
                    file_path.unlink()

                # Write file.
                with PermissionsManager(file_path, self.group, self.umask), \
                        file_path.open('w') as file_:

                    for line in contents:
                        file_.write("{}\n".format(line))

        if not self.skipped:
            self.skipped = self._get_skipped()

        self.save_attributes()

        self._write_script(
            'run',
            self.run_script_path,
            self.config['run'],
        )

    @staticmethod
    def get_permissions(pav_cfg, config) -> (str, int):
        """Get the permissions to use on file creation, either from the
        pav_cfg or test config it that overrides.
        :returns: A tuple of the group and umask.
        """

        # If a test access group was given, make sure it exists and the
        # current user is a member.
        group = config.get('group', pav_cfg['shared_group'])
        if group is not None:
            try:
                group_data = grp.getgrnam(group)
                user = utils.get_login()
                if group != user and user not in group_data.gr_mem:
                    raise TestConfigError(
                        "Test specified group '{}', but the current user '{}' "
                        "is not a member of that group."
                        .format(group, user))
            except KeyError as err:
                raise TestConfigError(
                    "Test specified group '{}', but that group does not "
                    "exist on this system. {}"
                    .format(group, err))

        umask = config.get('umask')
        if umask is None:
            umask = pav_cfg['umask']
        if umask is not None:
            try:
                umask = int(umask, 8)
            except ValueError:
                raise RuntimeError(
                    "Invalid umask. This should have been enforced by the "
                    "by the config format.")
        else:
            umask = 0o077

        return group, umask

    @staticmethod
    def make_name(config):
        """Create the name for the build given the configuration values."""

        name_parts = [
            config.get('suite', '<unknown>'),
            config.get('name', '<unnamed>'),
        ]
        subtitle = config.get('subtitle')
        # Don't add undefined or empty subtitles.
        if subtitle:
            name_parts.append(subtitle)

        return '.'.join(name_parts)

    def run_cmd(self):
        """Construct a shell command that would cause pavilion to run this
        test."""

        pav_path = self._pav_cfg.pav_root/'bin'/'pav'

        return '{} run {}'.format(pav_path, self.id)

    def _save_config(self):
        """Save the configuration for this test to the test config file."""

        config_path = self.path/'config'

        # make lock
        tmp_path = config_path.with_suffix('.tmp')

        try:
            with PermissionsManager(config_path, self.group, self.umask), \
                    tmp_path.open('w') as json_file:
                output.json_dump(self.config, json_file)
                try:
                    config_path.unlink()
                except OSError:
                    pass
                tmp_path.rename(config_path)
        except (OSError, IOError) as err:
            raise TestRunError(
                "Could not save TestRun ({}) config at {}: {}"
                .format(self.name, self.path, err))
        except TypeError as err:
            raise TestRunError(
                "Invalid type in config for ({}): {}"
                .format(self.name, err))

    @classmethod
    def _load_config(cls, test_path):
        """Load a saved test configuration."""
        config_path = test_path/'config'

        if not config_path.is_file():
            raise TestRunError("Could not find config file for test at {}."
                               .format(test_path))

        try:
            with config_path.open('r') as config_file:
                # Because only string keys are allowed in test configs,
                # this is a reasonable way to load them.
                return json.load(config_file)
        except TypeError as err:
            raise TestRunError("Bad config values for config '{}': {}"
                               .format(config_path, err))
        except (IOError, OSError) as err:
            raise TestRunError("Error reading config file '{}': {}"
                               .format(config_path, err))

    def spack_enabled(self):
        """Check if spack is being used by this test run."""

        spack_build = self.config.get('build', {}).get('spack', {})
        spack_run = self.config.get('run', {}).get('spack', {})
        return (spack_build.get('install', [])
                or spack_build.get('load', [])
                or spack_run.get('load', []))

    def build(self, cancel_event=None):
        """Build the test using its builder object and symlink copy it to
        it's final location. The build tracker will have the latest
        information on any encountered errors.

        :param threading.Event cancel_event: Event to tell builds when to die.

        :returns: True if build successful
        """

        if self.build_origin_path.exists():
            raise RuntimeError(
                "Whatever called build() is calling it for a second time."
                "This should never happen for a given test run ({s.id})."
                .format(s=self))

        if cancel_event is None:
            cancel_event = threading.Event()

        if self.builder.build(cancel_event=cancel_event):
            # Create the build origin path, to make tracking a test's build
            # a bit easier.
            with PermissionsManager(self.build_origin_path, self.group,
                                    self.umask):
                self.build_origin_path.symlink_to(self.builder.path)

            with PermissionsManager(self.build_path, self.group, self.umask):
                if not self.builder.copy_build(self.build_path):
                    cancel_event.set()
            build_result = True
        else:
            with PermissionsManager(self.build_path, self.group, self.umask):
                self.builder.fail_path.rename(self.build_path)
                for file in utils.flat_walk(self.build_path):
                    file.chmod(file.stat().st_mode | 0o200)
                build_result = False

        self.build_log.symlink_to(self.build_path/'pav_build_log')
        return build_result

    def run(self):
        """Run the test.

        :rtype: bool
        :returns: The return code of the test command.
        :raises TimeoutError: When the run times out.
        :raises TestRunError: We don't actually raise this, but might in the
            future.
        """

        if self.build_only:
            self.status.set(
                STATES.RUN_ERROR,
                "Tried to run a 'build_only' test object.")
            return False

        self.status.set(STATES.PREPPING_RUN,
                        "Converting run template into run script.")

        with PermissionsManager(self.path, self.group, self.umask), \
                self.run_log.open('wb') as run_log:
            self.status.set(STATES.RUNNING,
                            "Starting the run script.")

            self.started = time.time()

            # Set the working directory to the build path, if there is one.
            run_wd = None
            if self.build_path is not None:
                run_wd = self.build_path.as_posix()

            # Run scripts take the test id as a first argument.
            cmd = [self.run_script_path.as_posix(), str(self.id)]
            proc = subprocess.Popen(cmd,
                                    cwd=run_wd,
                                    stdout=run_log,
                                    stderr=subprocess.STDOUT)

            self.status.set(STATES.RUNNING,
                            "Currently running.")

            # Run the test, but timeout if it doesn't produce any output every
            # self._run_timeout seconds
            timeout = self.run_timeout
            ret = None
            while ret is None:
                try:
                    ret = proc.wait(timeout=timeout)
                except subprocess.TimeoutExpired:
                    if self.timeout_file.exists():
                        timeout_file = self.timeout_file
                    else:
                        timeout_file = self.run_log

                    try:
                        out_stat = timeout_file.stat()
                        quiet_time = time.time() - out_stat.st_mtime
                    except OSError:
                        pass

                    # Has the output file changed recently?
                    if self.run_timeout < quiet_time:
                        # Give up on the build, and call it a failure.
                        proc.kill()
                        msg = ("Run timed out after {} seconds"
                               .format(self.run_timeout))
                        self.status.set(STATES.RUN_TIMEOUT, msg)
                        self.finished = time.time()
                        self.save_attributes()
                        raise TimeoutError(msg)
                    else:
                        # Only wait a max of run_silent_timeout next 'wait'
                        timeout = timeout - quiet_time

        self.finished = time.time()
        self.save_attributes()

        self.status.set(STATES.RUN_DONE,
                        "Test run has completed.")

        return ret

    def set_run_complete(self):
        """Write a file in the test directory that indicates that the test
    has completed a run, one way or another. This should only be called
    when we're sure their won't be any more status changes."""

        # Write the current time to the file. We don't actually use the contents
        # of the file, but it's nice to have another record of when this was
        # run.
        complete_path = self.path/self.COMPLETE_FN
        complete_tmp_path = complete_path.with_suffix('.tmp')
        with PermissionsManager(complete_tmp_path, self.group, self.umask), \
                complete_tmp_path.open('w') as run_complete:
            json.dump(
                {'complete': time.time()},
                run_complete)
        complete_tmp_path.rename(complete_path)

        self.complete = True
        self.save_attributes()

    def check_run_complete(self):
        """Return the complete time from the run complete file, or None
        if the test was never marked as complete."""

        run_complete_path = self.path/self.COMPLETE_FN
        # This will force a meta-data update on the directory.
        list(self.path.iterdir())

        if run_complete_path.exists():
            try:
                with run_complete_path.open() as complete_file:
                    data = json.load(complete_file)
                    return data.get('complete')
            except (OSError, ValueError, json.JSONDecodeError) as err:
                self.logger.warning(
                    "Failed to read run complete file for at %s: %s",
                    run_complete_path.as_posix(), err)
                return None
        else:
            return None

    WAIT_INTERVAL = 0.5

    def wait(self, timeout=None):
        """Wait for the test run to be complete. This works across hosts, as
        it simply checks for files in the run directory.

        :param Union(None,float) timeout: How long to wait in seconds. If
            this is None, wait forever.
        :raises TimeoutError: if the timeout expires.
        """

        if timeout is not None:
            timeout = time.time() + timeout

        while 1:
            if self.check_run_complete() is not None:
                return

            time.sleep(self.WAIT_INTERVAL)

            if timeout is not None and time.time() > timeout:
                raise TimeoutError("Timed out waiting for test '{}' to "
                                   "complete".format(self.id))

    def gather_results(self, run_result, regather=False, log_file=None):
        """Process and log the results of the test, including the default set
of result keys.

:param int run_result: The return code of the test run.
:param bool regather: Gather results without performing any changes to the
    test itself.
:param IO[str] log_file: The file to save result logs to.
"""
        if self.finished is None:
            raise RuntimeError(
                "test.gather_results can't be run unless the test was run"
                "(or an attempt was made to run it. "
                "This occurred for test {s.name}, #{s.id}"
                .format(s=self)
            )

        parser_configs = self.config['result_parse']

        result_log = utils.IndentedLog(log_file)

        result_log("Gathering base results.")
        results = result.base_results(self)

        results['return_value'] = run_result

        result_log("Base results:")
        result_log.indent = 1
        result_log(pprint.pformat(results))

        if not regather:
            self.status.set(STATES.RESULTS,
                            "Parsing {} result types."
                            .format(len(parser_configs)))

        try:
            result.parse_results(self, results, log=result_log)
        except pavilion.result.common.ResultError as err:
            results['result'] = self.ERROR
            results['pav_result_errors'].append(
                "Error parsing results: {}".format(err.args[0]))
            if not regather:
                self.status.set(STATES.RESULTS_ERROR,
                                results['pav_result_errors'][-1])

        if not regather:
            self.status.set(STATES.RESULTS,
                            "Performing {} result evaluations."
                            .format(len(self.config['result_evaluate'])))
        try:
            result.evaluate_results(
                results,
                self.config['result_evaluate'],
                result_log
            )
        except pavilion.result.common.ResultError as err:
            results['result'] = self.ERROR
            results['pav_result_errors'].append(err.args[0])
            if not regather:
                self.status.set(STATES.RESULTS_ERROR,
                                results['pav_result_errors'][-1])

        if results['result'] is True:
            results['result'] = self.PASS
        elif results['result'] is False:
            results['result'] = self.FAIL
        else:
            results['pav_result_errors'].append(
                "The value for the 'result' key in the results must be a "
                "boolean. Got '{}' instead".format(results['result']))
            results['result'] = self.ERROR

        result_log("Set final result key to: '{}'".format(results['result']))
        result_log("See results.json for the final result json.")

        result_log("Removing temporary values.")
        result_log.indent = 1
        result.remove_temp_results(results, result_log)

        self._results = results

        return results

    def save_results(self, results):
        """Save the results to the test specific results file and the general
        pavilion results file.

        :param dict results: The results dictionary.
        """

        results_tmp_path = self.results_path.with_suffix('.tmp')
        with PermissionsManager(results_tmp_path, self.group, self.umask), \
                results_tmp_path.open('w') as results_file:
            json.dump(results, results_file)
        try:
            self.results_path.unlink()
        except OSError:
            pass
        results_tmp_path.rename(self.results_path)

        self.result = results.get('result')
        self.save_attributes()

        result_logger = logging.getLogger('common_results')
        if self._pav_cfg.get('flatten_results') and results.get('per_file'):
            # Flatten 'per_file' results into separate result records.
            base = results.copy()
            del base['per_file']

            for per_file, values in results['per_file'].items():
                per_result = base.copy()
                per_result['file'] = per_file
                per_result.update(values)

                result_logger.info(output.json_dumps(per_result))
        else:
            result_logger.info(output.json_dumps(results))

    def load_results(self):
        """Load results from the results file.

:returns A dict of results, or None if the results file doesn't exist.
:rtype: dict
"""

        if self.results_path.exists():
            with self.results_path.open() as results_file:
                return json.load(results_file)
        else:
            return None

    PASS = 'PASS'
    FAIL = 'FAIL'
    ERROR = 'ERROR'

    @property
    def results(self):
        """The test results. Returns a dictionary of basic information
        if the test has no results."""
        if self.results_path.exists() and (
                self._results is None or self._results['result'] is None):
            with self.results_path.open() as results_file:
                self._results = json.load(results_file)

        if self._results is None:
            return {
                'name': self.name,
                'sys_name': self.var_man['sys_name'],
                'created': self.created,
                'id': self.id,
                'result': None,
            }
        else:
            return self._results

    @property
    def is_built(self):
        """Whether the build for this test exists.

:returns: True if the build exists (or the test doesn't have a build),
          False otherwise.
:rtype: bool
"""

        if self.build_path.resolve().exists():
            return True
        else:
            return False

    @property
    def job_id(self):
        """The job id of this test (saved to a ``jobid`` file). This should
be set by the scheduler plugin as soon as it's known."""

        path = self.path/self.JOB_ID_FN

        if self._job_id is not None:
            return self._job_id

        try:
            with path.open() as job_id_file:
                self._job_id = job_id_file.read()
        except FileNotFoundError:
            return None
        except (OSError, IOError) as err:
            self.logger.error("Could not read jobid file '%s': %s",
                              path, err)
            return None

        return self._job_id

    @job_id.setter
    def job_id(self, job_id):

        path = self.path/self.JOB_ID_FN

        try:
            with PermissionsManager(path, self.group, self.umask), \
                    path.open('w') as job_id_file:
                job_id_file.write(job_id)
        except (IOError, OSError) as err:
            self.logger.error("Could not write jobid file '%s': %s",
                              path, err)

        self._job_id = job_id

    def _write_script(self, stype, path, config):
        """Write a build or run script or template. The formats for each are
            mostly identical.
        :param str stype: The type of script (run or build).
        :param Path path: Path to the template file to write.
        :param dict config: Configuration dictionary for the script file.
        :return:
        """

        script = scriptcomposer.ScriptComposer()

        verbose = config.get('verbose', 'false').lower() == 'true'

        if verbose:
            script.comment('# Echoing all commands to log.')
            script.command('set -v')
            script.newline()

        pav_lib_bash = self._pav_cfg.pav_root/'bin'/'pav-lib.bash'

        # If we include this directly, it breaks build hashing.
        script.comment('The first (and only) argument of the build script is '
                       'the test id.')
        script.env_change({
            'TEST_ID': '${1:-0}',   # Default to test id 0 if one isn't given.
            'PAV_CONFIG_FILE': self._pav_cfg['pav_cfg_file']
        })
        script.command('source {}'.format(pav_lib_bash))

        if config.get('preamble', []):
            script.newline()
            script.comment('Preamble commands')
            for cmd in config['preamble']:
                script.command(cmd)

        if stype == 'build' and not self.build_local:
            script.comment('To be built in an allocation.')

        modules = config.get('modules', [])
        if modules:
            script.newline()
            script.comment('Perform module related changes to the environment.')

            for module in config.get('modules', []):
                script.module_change(module, self.var_man)

        env = config.get('env', {})
        if env:
            script.newline()
            script.comment("Making any environment changes needed.")
            script.env_change(config.get('env', {}))

        if verbose:
            script.newline()
            script.comment('List all the module modules for posterity')
            script.command("module -t list")
            script.newline()
            script.comment('Output the environment for posterity')
            script.command("declare -p")

        if self.spack_enabled():
            spack_commands = config.get('spack', {})
            install_packages = spack_commands.get('install', [])
            load_packages = spack_commands.get('load', [])

            script.newline()
            script.comment('Source spack setup script.')
            script.command('source {}/share/spack/setup-env.sh'
                           .format(self._pav_cfg.get('spack_path')))
            script.newline()
            script.command('spack env deactivate &>/dev/null')
            script.comment('Activate spack environment.')
            script.command('spack env activate -d .')
            script.command('if [ -z $SPACK_ENV ]; then exit 1; fi')

            if install_packages:
                script.newline()
                script.comment('Install spack packages.')
                for package in install_packages:
                    script.command('spack install -v --fail-fast {} || exit 1'
                                   .format(package))

            if load_packages:
                script.newline()
                script.comment('Load spack packages.')
                for package in load_packages:
                    script.command('spack load {} || exit 1'
                                   .format(package))

        script.newline()
        cmds = config.get('cmds', [])
        if cmds:
            script.comment("Perform the sequence of test commands.")
            for line in config.get('cmds', []):
                for split_line in line.split('\n'):
                    script.command(split_line)
        else:
            script.comment('No commands given for this script.')

        with PermissionsManager(path, self.group, self.umask):
            script.write(path)

    def __repr__(self):
        return "TestRun({s.name}-{s.id})".format(s=self)

    def _get_skipped(self):
        """Kicks off assessing if current test is skipped."""

        if self.skipped:
            return True

        skip_reason_list = self._evaluate_skip_conditions()
        matches = " ".join(skip_reason_list)

        if len(skip_reason_list) == 0:
            return False
        else:
            self.set_skipped(matches)
            return True

    def set_skipped(self, reason: str):
        """Set the test as skipped (and complete).
        :param reason: Why the test is being skipped.
        """

        self.status.set(STATES.SKIPPED, reason)
        self.skipped = True
        self.set_run_complete()

    def _evaluate_skip_conditions(self):
        """Match grabs conditional keys from the config. It checks for
        matches and depending on the results will skip or continue a test.
        :return The match list after being populated
        :rtype list[str]"""

        match_list = []
        only_if = self.config.get('only_if', {})
        not_if = self.config.get('not_if', {})

        for key in not_if:
            # Skip any keys that were deferred.
            if variables.DeferredVariable.was_deferred(key):
                continue

            for val in not_if[key]:
                # Also skip deferred values.
                if variables.DeferredVariable.was_deferred(val):
                    continue

                if not val.endswith('$'):
                    val = val + '$'
                if bool(re.match(val, key)):
                    message = ("Skipping due to not_if match for key '{}' "
                               "with '{}'"
                               .format(key, val))
                    match_list.append(message)

        for key in only_if:
            match = False

            if variables.DeferredVariable.was_deferred(key):
                continue

            for val in only_if[key]:

                # We have to assume a match if one of the values is deferred.
                if variables.DeferredVariable.was_deferred(val):
                    match = True
                    break

                if not val.endswith('$'):
                    val = val + '$'
                if bool(re.match(val, key)):
                    match = True

            if match is False:
                message = ("Skipping because only_if key '{}' failed to match "
                           "any of '{}'"
                           .format(key, only_if[key]))
                match_list.append(message)

        return match_list  # returns list, can be empty.

    @staticmethod
    def parse_timeout(section, value):
        """Parse the timeout value from either the run or build section
        into an int (or none).
        :param str section: The config section the value came from.
        :param Union[str,None] value: The value to parse.
        """
        if value is None:
            return None
        if value.strip().isdigit():
            return int(value)

        raise TestRunError(
            "Invalid value for {} timeout. Must be a positive int."
            .format(section)
        )<|MERGE_RESOLUTION|>--- conflicted
+++ resolved
@@ -159,36 +159,7 @@
 
         attrs = {}
         if not attr_path.exists():
-<<<<<<< HEAD
-            attrs = {
-                'build_only': None,
-                'build_name': None, 
-                'complete': (self.path/TestRun.COMPLETE_FN).exists(),
-                'created': utils.serialize_datetime(
-                    dt.datetime.utcfromtimestamp(self.path.stat().st_mtime)),
-                'finished': utils.serialize_datetime(
-                    dt.datetime.utcfromtimestamp(self.path.stat().st_mtime)),
-                'id': int(self.path.name),
-                'rebuild': False,
-                'result': None,
-                'skipped': None,
-                'started': utils.serialize_datetime(
-                    dt.datetime.utcfromtimestamp(self.path.stat().st_mtime)),
-                'suite_path': None,
-                'sys_name': None,
-                'user': self.path.owner(),
-                'uuid': None,
-            }
-        else:
-            with attr_path.open() as attr_file:
-                try:
-                    attrs = json.load(attr_file)
-                except (json.JSONDecodeError, OSError,
-                        ValueError, KeyError) as err:
-                    raise TestRunError(
-                        "Could not load attributes file: \n{}"
-                        .format(err.args))
-=======
+
             self._attrs = self.load_legacy_attributes()
             return
 
@@ -199,7 +170,6 @@
                 raise TestRunError(
                     "Could not load attributes file: \n{}"
                     .format(err.args))
->>>>>>> d82afa69
 
         for key, val in attrs.items():
             deserializer = self.deserializers.get(key)
