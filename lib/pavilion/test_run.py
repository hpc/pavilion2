--- conflicted
+++ resolved
@@ -33,7 +33,7 @@
 """
 
     test_dir_list = []
-    top_dir = pav_cfg.working_dir/'test_runs'
+    top_dir = pav_cfg.working_dir / 'test_runs'
     for child in top_dir.iterdir():
         mtime = child.stat().st_mtime
         test_dir_list.append((mtime, child.name))
@@ -99,7 +99,7 @@
         :param TestRun test: The TestRun to save this under.
         """
 
-        build_opts_path = test.path/self.OPTIONS_FN
+        build_opts_path = test.path / self.OPTIONS_FN
 
         if not build_opts_path.exists():
             try:
@@ -235,7 +235,7 @@
         self.scheduler = config['scheduler']
 
         # Create the tests directory if it doesn't already exist.
-        tests_path = pav_cfg.working_dir/'test_runs'
+        tests_path = pav_cfg.working_dir / 'test_runs'
 
         self.config = config
 
@@ -243,7 +243,7 @@
 
         # Mark the run to build locally.
         self.build_local = config.get('build', {}) \
-                                 .get('on_nodes', 'false').lower() != 'true'
+                               .get('on_nodes', 'false').lower() != 'true'
 
         # Get an id for the test, if we weren't given one.
         if _id is None:
@@ -279,7 +279,7 @@
         self._job_id = None
 
         # Setup the initial status file.
-        self.status = StatusFile(self.path/'status')
+        self.status = StatusFile(self.path / 'status')
         if _id is None:
             self.status.set(STATES.CREATED,
                             "Test directory and status file created.")
@@ -293,9 +293,9 @@
         self._finished = None
 
         self.build_name = None
-        self.run_log = self.path/'run.log'
-        self.results_path = self.path/'results.json'
-        self.build_origin_path = self.path/'build_origin'
+        self.run_log = self.path / 'run.log'
+        self.results_path = self.path / 'results.json'
+        self.build_origin_path = self.path / 'build_origin'
 
         build_config = self.config.get('build', {})
 
@@ -314,8 +314,8 @@
             # build section at all
             pass
 
-        self.build_script_path = self.path/'build.sh'  # type: Path
-        self.build_path = self.path/'build'
+        self.build_script_path = self.path / 'build.sh'  # type: Path
+        self.build_path = self.path / 'build'
         if _id is None:
             self._write_script(
                 'build',
@@ -337,14 +337,14 @@
         except builder.TestBuilderError as err:
             raise TestRunError(
                 "Could not create builder for test {s.name} (run {s.id}): {err}"
-                .format(s=self, err=err)
+                    .format(s=self, err=err)
             )
 
         self.save_build_name()
 
         run_config = self.config.get('run', {})
-        self.run_tmpl_path = self.path/'run.tmpl'
-        self.run_script_path = self.path/'run.sh'
+        self.run_tmpl_path = self.path / 'run.tmpl'
+        self.run_script_path = self.path / 'run.sh'
 
         if _id is None:
             self._write_script(
@@ -367,7 +367,7 @@
         :rtype: TestRun
         """
 
-        path = utils.make_id_path(pav_cfg.working_dir/'test_runs', test_id)
+        path = utils.make_id_path(pav_cfg.working_dir / 'test_runs', test_id)
 
         if not path.is_dir():
             raise TestRunError("Test directory for test id {} does not exist "
@@ -402,14 +402,14 @@
         """Construct a shell command that would cause pavilion to run this
         test."""
 
-        pav_path = self._pav_cfg.pav_root/'bin'/'pav'
+        pav_path = self._pav_cfg.pav_root / 'bin' / 'pav'
 
         return '{} run {}'.format(pav_path, self.id)
 
     def _save_config(self):
         """Save the configuration for this test to the test config file."""
 
-        config_path = self.path/'config'
+        config_path = self.path / 'config'
 
         try:
             with config_path.open('w') as json_file:
@@ -424,7 +424,7 @@
     @classmethod
     def _load_config(cls, test_path):
         """Load a saved test configuration."""
-        config_path = test_path/'config'
+        config_path = test_path / 'config'
 
         if not config_path.is_file():
             raise TestRunError("Could not find config file for test at {}."
@@ -456,7 +456,7 @@
             raise RuntimeError(
                 "Whatever called build() is calling it for a second time."
                 "This should never happen for a given test run ({s.id})."
-                .format(s=self))
+                    .format(s=self))
 
         if cancel_event is None:
             cancel_event = threading.Event()
@@ -480,7 +480,7 @@
         except OSError as err:
             raise TestRunError(
                 "Could not save build name to build name file at '{}': {}"
-                .format(self._build_name_fn, err)
+                    .format(self._build_name_fn, err)
             )
 
     def _load_build_name(self):
@@ -490,254 +490,11 @@
             with self._build_name_fn.open() as build_name_file:
                 return build_name_file.read()
         except OSError as err:
-<<<<<<< HEAD
-            self.logger.warning("Error fixing build permissions: %s",
-                                err)
-
-        if result != 0:
-            self.status.set(STATES.BUILD_FAILED,
-                            "Build returned a non-zero result.")
-            return False
-        else:
-
-            self.status.set(STATES.BUILD_DONE, "Build completed successfully.")
-            return True
-
-    TAR_SUBTYPES = (
-        'gzip',
-        'x-gzip',
-        'x-bzip2',
-        'x-xz',
-        'x-tar',
-        'x-lzma',
-    )
-
-    def _setup_build_dir(self, build_path):
-        """Setup the build directory, by extracting or copying the source
-            and any extra files.
-        :param build_path: Path to the intended build directory.
-        :return: None
-        """
-
-        build_config = self.config.get('build', {})
-        src_loc = build_config.get('source_location')
-        if src_loc is None:
-            src_path = None
-        elif self._isurl(src_loc):
-            # Remove special characters from the url to get a reasonable
-            # default file name.
-            download_name = build_config.get('source_download_name')
-            # Download the file to the downloads directory.
-            src_path = self._download_path(src_loc, download_name)
-        else:
-            src_path = self._find_file(Path(src_loc), 'test_src')
-            if src_path is None:
-                raise TestRunError("Could not find source file '{}'"
-                                   .format(src_path))
-            # Resolve any softlinks to get the real file.
-            src_path = src_path.resolve()
-
-        if src_path is None:
-            # If there is no source archive or data, just make the build
-            # directory.
-            build_path.mkdir()
-
-        elif src_path.is_dir():
-            # Recursively copy the src directory to the build directory.
-            self.status.set(
-                STATES.BUILDING,
-                "Copying source directory {} for build {} "
-                "as the build directory."
-                .format(src_path, build_path))
-            shutil.copytree(src_path.as_posix(),
-                            build_path.as_posix(),
-                            symlinks=True)
-
-        elif src_path.is_file():
-            # Handle decompression of a stream compressed file. The interfaces
-            # for the libs are all the same; we just have to choose the right
-            # one to use. Zips are handled as an archive, below.
-            category, subtype = utils.get_mime_type(src_path)
-
-            if category == 'application' and subtype in self.TAR_SUBTYPES:
-                if tarfile.is_tarfile(src_path.as_posix()):
-                    try:
-                        with tarfile.open(src_path.as_posix(), 'r') as tar:
-                            # Filter out all but the top level items.
-                            top_level = [m for m in tar.members
-                                         if '/' not in m.name]
-                            # If the file contains only a single directory,
-                            # make that directory the build directory. This
-                            # should be the default in most cases.
-                            if len(top_level) == 1 and top_level[0].isdir():
-                                self.status.set(
-                                    STATES.BUILDING,
-                                    "Extracting tarfile {} for build {} "
-                                    "as the build directory."
-                                    .format(src_path, build_path))
-                                tmpdir = build_path.with_suffix('.extracted')
-                                tmpdir.mkdir()
-                                tar.extractall(tmpdir.as_posix())
-                                opath = tmpdir/top_level[0].name
-                                opath.rename(build_path)
-                                tmpdir.rmdir()
-                            else:
-                                # Otherwise, the build path will contain the
-                                # extracted contents of the archive.
-                                self.status.set(
-                                    STATES.BUILDING,
-                                    "Extracting tarfile {} for build {} "
-                                    "into the build directory."
-                                    .format(src_path, build_path))
-                                build_path.mkdir()
-                                tar.extractall(build_path.as_posix())
-                    except (OSError, IOError,
-                            tarfile.CompressionError, tarfile.TarError) as err:
-                        raise TestRunError(
-                            "Could not extract tarfile '{}' into '{}': {}"
-                            .format(src_path, build_path, err))
-
-                else:
-                    # If it's a compressed file but isn't a tar, extract the
-                    # file into the build directory.
-                    # All the python compression libraries have the same basic
-                    # interface, so we can just dynamically switch between
-                    # modules.
-                    if subtype in ('gzip', 'x-gzip'):
-                        comp_lib = gzip
-                    elif subtype == 'x-bzip2':
-                        comp_lib = bz2
-                    elif subtype in ('x-xz', 'x-lzma'):
-                        comp_lib = lzma
-                    elif subtype == 'x-tar':
-                        raise TestRunError(
-                            "Test src file '{}' is a bad tar file."
-                            .format(src_path))
-                    else:
-                        raise RuntimeError("Unhandled compression type. '{}'"
-                                           .format(subtype))
-
-                    self.status.set(
-                        STATES.BUILDING,
-                        "Extracting {} file {} for build {} "
-                        "into the build directory."
-                        .format(subtype, src_path, build_path))
-                    decomp_fn = src_path.with_suffix('').name
-                    decomp_fn = build_path/decomp_fn
-                    build_path.mkdir()
-
-                    try:
-                        with comp_lib.open(src_path.as_posix()) as infile, \
-                                decomp_fn.open('wb') as outfile:
-                            shutil.copyfileobj(infile, outfile)
-                    except (OSError, IOError, lzma.LZMAError) as err:
-                        raise TestRunError(
-                            "Error decompressing compressed file "
-                            "'{}' into '{}': {}"
-                            .format(src_path, decomp_fn, err))
-
-            elif category == 'application' and subtype == 'zip':
-                try:
-                    # Extract the zipfile, under the same conditions as
-                    # above with tarfiles.
-                    with ZipFile(src_path.as_posix()) as zipped:
-
-                        tmpdir = build_path.with_suffix('.unzipped')
-                        tmpdir.mkdir()
-                        zipped.extractall(tmpdir.as_posix())
-
-                        files = os.listdir(tmpdir.as_posix())
-                        if len(files) == 1 and (tmpdir/files[0]).is_dir():
-                            self.status.set(
-                                STATES.BUILDING,
-                                "Extracting zip file {} for build {} "
-                                "as the build directory."
-                                .format(src_path, build_path))
-                            # Make the zip's root directory the build dir.
-                            (tmpdir/files[0]).rename(build_path)
-                            tmpdir.rmdir()
-                        else:
-                            self.status.set(
-                                STATES.BUILDING,
-                                "Extracting zip file {} for build {} "
-                                "into the build directory."
-                                .format(src_path, build_path))
-                            # The overall contents of the zip are the build dir.
-                            tmpdir.rename(build_path)
-
-                except (OSError, IOError, zipfile.BadZipFile) as err:
-                    raise TestRunError(
-                        "Could not extract zipfile '{}' into destination "
-                        "'{}': {}".format(src_path, build_path, err))
-
-            else:
-                # Finally, simply copy any other types of files into the build
-                # directory.
-                self.status.set(
-                    STATES.BUILDING,
-                    "Copying file {} for build {} "
-                    "into the build directory."
-                    .format(src_path, build_path))
-                dest = build_path/src_path.name
-                try:
-                    build_path.mkdir()
-                    shutil.copy(src_path.as_posix(), dest.as_posix())
-                except OSError as err:
-                    raise TestRunError(
-                        "Could not copy test src '{}' to '{}': {}"
-                        .format(src_path, dest, err))
-
-        # Generate file(s) from build_config
-        if build_config.get('make_files'):
-            self._setup_make_file(build_config.get('make_files', []), build_path)
-
-        # Now we just need to copy over all of the extra files.
-        for extra in build_config.get('extra_files', []):
-            extra = Path(extra)
-            path = self._find_file(extra, 'test_src')
-            dest = build_path/path.name
-            try:
-                shutil.copy(path.as_posix(), dest.as_posix())
-            except OSError as err:
-                raise TestRunError(
-                    "Could not copy extra file '{}' to dest '{}': {}"
-                    .format(path, dest, err))
-
-    def _setup_make_file(self, files, dst):
-        print(type(files))
-        for f in files:
-            for j in f:
-                print(j)
-
-
-    def _fix_build_permissions(self):
-        """The files in a build directory should never be writable, but
-            directories should be. Users are thus allowed to delete build
-            directories and their files, but never modify them. Additions,
-            deletions within test build directories will effect the soft links,
-            not the original files themselves. (This applies both to owner and
-            group).
-        :raises OSError: If we lack permissions or something else goes wrong."""
-
-        # We rely on the umask to handle most restrictions.
-        # This just masks out the write bits.
-        file_mask = 0o777555
-
-        # We shouldn't have to do anything to directories, they should have
-        # the correct permissions already.
-        for path, _, files in os.walk(self.build_origin.as_posix()):
-            path = Path(path)
-            for file in files:
-                file_path = path/file
-                file_stat = file_path.stat()
-                file_path.lchmod(file_stat.st_mode & file_mask)
-=======
+
             raise TestRunError(
                 "All existing test runs must have a readable 'build_name' "
                 "file, but test run {s.id} did not: {err}"
-                .format(s=self, err=err))
->>>>>>> 8262d5bf
-
+                    .format(s=self, err=err))
 
     def run(self):
         """Run the test.
@@ -820,7 +577,7 @@
         # Write the current time to the file. We don't actually use the contents
         # of the file, but it's nice to have another record of when this was
         # run.
-        with (self.path/self.COMPLETE_FN).open('w') as run_complete:
+        with (self.path / self.COMPLETE_FN).open('w') as run_complete:
             json.dump({
                 'complete': datetime.datetime.now().isoformat(),
             }, run_complete)
@@ -830,7 +587,7 @@
         """Return the complete time from the run complete file, or None
         if the test was never marked as complete."""
 
-        run_complete_path = self.path/self.COMPLETE_FN
+        run_complete_path = self.path / self.COMPLETE_FN
 
         if run_complete_path.exists():
             try:
@@ -906,7 +663,7 @@
                 "test.gather_results can't be run unless the test was run"
                 "(or an attempt was made to run it. "
                 "This occurred for test {s.name}, #{s.id}"
-                .format(s=self)
+                    .format(s=self)
             )
 
         parser_configs = self.config['results']
@@ -994,8 +751,8 @@
         directory)."""
         if self._created is None:
             timestamp = self.path.stat().st_mtime
-            self._created = datetime.datetime.fromtimestamp(timestamp)\
-                                    .isoformat(" ")
+            self._created = datetime.datetime.fromtimestamp(timestamp) \
+                .isoformat(" ")
 
         return self._created
 
@@ -1018,7 +775,7 @@
         """The job id of this test (saved to a ``jobid`` file). This should
 be set by the scheduler plugin as soon as it's known."""
 
-        path = self.path/self.JOB_ID_FN
+        path = self.path / self.JOB_ID_FN
 
         if self._job_id is not None:
             return self._job_id
@@ -1038,7 +795,7 @@
     @job_id.setter
     def job_id(self, job_id):
 
-        path = self.path/self.JOB_ID_FN
+        path = self.path / self.JOB_ID_FN
 
         try:
             with path.open('w') as job_id_file:
@@ -1077,13 +834,13 @@
             script.command('set -v')
             script.newline()
 
-        pav_lib_bash = self._pav_cfg.pav_root/'bin'/'pav-lib.bash'
+        pav_lib_bash = self._pav_cfg.pav_root / 'bin' / 'pav-lib.bash'
 
         # If we include this directly, it breaks build hashing.
         script.comment('The first (and only) argument of the build script is '
                        'the test id.')
         script.env_change({
-            'TEST_ID': '${1:-0}',   # Default to test id 0 if one isn't given.
+            'TEST_ID': '${1:-0}',  # Default to test id 0 if one isn't given.
             'PAV_CONFIG_FILE': self._pav_cfg['pav_cfg_file']
         })
         script.command('source {}'.format(pav_lib_bash))
@@ -1144,12 +901,12 @@
 :raises TimeoutError: If we couldn't get the lock in time.
 """
 
-        lockfile_path = id_dir/'.lockfile'
+        lockfile_path = id_dir / '.lockfile'
         with lockfile.LockFile(lockfile_path, timeout=1):
             ids = list(os.listdir(str(id_dir)))
             # Only return the test directories that could be integers.
             ids = [id_ for id_ in ids if id_.isdigit()]
-            ids = [id_ for id_ in ids if (id_dir/id_).is_dir()]
+            ids = [id_ for id_ in ids if (id_dir / id_).is_dir()]
             ids = [int(id_) for id_ in ids]
             ids.sort()
 
@@ -1180,5 +937,5 @@
 
         raise TestRunError(
             "Invalid value for {} timeout. Must be a positive int."
-            .format(section)
+                .format(section)
         )