"""Contains the TestRun class, as well as functions for getting
the list of all known test runs."""

# pylint: disable=too-many-lines

import datetime
import json
import logging
import os
import subprocess
import threading
import time
from pathlib import Path

import pavilion.output
from pavilion import builder
from pavilion import lockfile
from pavilion import result_parsers
from pavilion import scriptcomposer
from pavilion import utils
from pavilion.status_file import StatusFile, STATES
from pavilion.test_config import variables, string_parser, resolve_deferred
from pavilion.test_config.file_format import TestConfigError


def get_latest_tests(pav_cfg, limit):
    """Returns ID's of latest test given a limit

:param pav_cfg: Pavilion config file
:param int limit: maximum size of list of test ID's
:return: list of test ID's
:rtype: list(int)
"""

    test_dir_list = []
    top_dir = pav_cfg.working_dir/'test_runs'
    for child in top_dir.iterdir():
        mtime = child.stat().st_mtime
        test_dir_list.append((mtime, child.name))

    test_dir_list.sort()
    last_tests = test_dir_list[-limit:]
    tests_only = [int(i[1]) for i in last_tests]

    return tests_only


class TestRunError(RuntimeError):
    """For general test errors. Whatever was being attempted has failed in a
    non-recoverable way."""


class TestRunNotFoundError(RuntimeError):
    """For when we try to find an existing test, but it doesn't exist."""


# Keep track of files we've already hashed and updated before.
__HASHED_FILES = {}


# The options 'struct' for test runs.  This should match the defaults in
class TestRunOptions:
    """A 'struct' of options for test runs, to keep minor options fairly
    well contained."""

    OPTIONS_FN = 'options'

    KNOWN_OPTIONS = [
        'build_only',
        'rebuild',
    ]

    def __init__(self, build_only=False, rebuild=False, **_):
        """Initialize the options. Taking (and not using) generic
        kwargs to make it more friendly to test runs across versions.

        :param build_only: Only build, don't run, the test.
        :param rebuild: Deprecate the current build, and build a new one.
        :param _: We handle generic keyword args to make loading tests of
            different versions of Pavilion a little more flexible.
        """
        self.build_only = build_only
        self.rebuild = rebuild

    def as_dict(self):
        """Returns the options as a dictionary.
        """

        out_dict = {}

        for opt_name in self.KNOWN_OPTIONS:
            out_dict[opt_name] = getattr(self, opt_name)

        return out_dict

    def save(self, test):
        """Create a file that records the options for this test run.

        :param TestRun test: The TestRun to save this under.
        """

        build_opts_path = test.path/self.OPTIONS_FN

        if not build_opts_path.exists():
            try:
                with build_opts_path.open('w') as opts_file:
                    json.dump(self.as_dict(), opts_file)
            except ValueError as err:
                msg = ("Could not record build options for test {} due to a "
                       "json error: {}"
                       .format(test.id, err))
                test.status.set(STATES.INFO, msg)
                test.logger.warning(msg)

            except OSError as err:
                msg = ("System error when savingg build options for test {}: {}"
                       .format(test.id, err))
                test.status.set(STATES.INFO, msg)
                test.logger.warning(msg)
        else:
            raise RuntimeError("Trying to write options a second time for "
                               "test {}. This should never happen.")

    @classmethod
    def load(cls, test):
        """Load the options from file.

        :rtype: TestRunOptions
        """

        build_opts_path = test.path / cls.OPTIONS_FN
        options = {}

        if build_opts_path.exists():
            try:
                with build_opts_path.open() as opts_file:
                    options = json.load(opts_file)

            except ValueError as err:
                msg = ("Could not load build options for test run {}: {}"
                       .format(test.id, err))
                test.status.set(STATES.INFO, msg)
                test.logger.warning(msg)

        return cls(**options)

    def __eq__(self, other):
        """Compare this with other TestRunOptions objects. For when we test if
        test_run loading works as expected."""

        if not isinstance(other, TestRunOptions):
            raise RuntimeError("Can only compare TestRunOptions to other "
                               "TestRunOption instances.")

        return self.as_dict() == other.as_dict()


class TestRun:
    """The central pavilion test object. Handle saving, monitoring and running
    tests.

    **Test LifeCycle**
    1. Test Object is Created -- ``TestRun.__init__``

       1. Test id and directory (``working_dir/test_runs/0000001``) are created.
       2. Most test information files (config, status, etc) are created.
       3. Build script is created.
       4. Build hash is generated.
       5. Run script dry run generation is performed.

    2. Test is built. -- ``test.build()``
    3. Test is finalized. -- ``test.finalize()``

       1. Variables and config go through final resolution.
       2. Final run script is generated.
    4. Test is run. -- ``test.run()``
    5. Results are gathered. -- ``test.gather_results()``

    :ivar int id: The test id.
    :ivar dict config: The test's configuration.
    :ivar Path test.path: The path to the test's test_run directory.
    :ivar dict results: The test results. Set None if results haven't been
        gathered.
    :ivar TestBuilder builder: The test builder object, with information on the
        test's build.
    :ivar Path build_origin_path: The path to the symlink to the original
        build directory. For bookkeeping.
    :ivar StatusFile status: The status object for this test.
    :ivar TestRunOptions opt: Test run options defined by OPTIONS_DEFAULTS
    :cvar OPTIONS_DEFAULTS: A dictionary of defaults for additional options
        for the test run. Values given to Pavilion are expected to be the
        same type as the default value.
    """

    logger = logging.getLogger('pav.TestRun')

    JOB_ID_FN = 'job_id'
    COMPLETE_FN = 'RUN_COMPLETE'

    OPTIONS_DEFAULTS = {
        'build_only': False,
        'rebuild': False,
    }

    def __init__(self, pav_cfg, config,
                 build_tracker=None, var_man=None, _id=None, **options):
        """Create an new TestRun object. If loading an existing test
    instance, use the ``TestRun.from_id()`` method.

:param pav_cfg: The pavilion configuration.
:param dict config: The test configuration dictionary.
:param builder.MultiBuildTracker build_tracker: Tracker for watching
    and managing the status of multiple builds.
:param variables.VariableSetManager var_man: The variable set manager for this
    test.
:param bool build_only: Only build this test run, do not run it.
:param bool rebuild: After determining the build name, deprecate it and select
    a new, non-deprecated build.
:param int _id: The test id of an existing test. (You should be using
    TestRun.load).
"""

        # Just about every method needs this
        self._pav_cfg = pav_cfg

        self.load_ok = True

        # Compute the actual name of test, using the subtitle config parameter.
        self.name = '.'.join([
            config.get('suite', '<unknown>'),
            config.get('name', '<unnamed>')])
        if 'subtitle' in config and config['subtitle']:
            self.name = self.name + '.' + config['subtitle']

        self.scheduler = config['scheduler']

        # Create the tests directory if it doesn't already exist.
        tests_path = pav_cfg.working_dir/'test_runs'

        self.config = config

        self.id = None  # pylint: disable=invalid-name
<<<<<<< HEAD
=======

        # Mark the run to build locally.
        self.build_local = config.get('build', {}) \
                                 .get('on_nodes', 'false').lower() != 'true'

>>>>>>> 002aa2d1
        # Get an id for the test, if we weren't given one.
        if _id is None:
            self.id, self.path = self.create_id_dir(tests_path)
            self._save_config()
            if var_man is None:
                var_man = variables.VariableSetManager()
            self.var_man = var_man
            self._variables_path = self.path / 'variables'
            self.var_man.save(self._variables_path)
            self.opts = TestRunOptions(**options)
            self.opts.save(self)
        else:
            self.id = _id
            self.path = utils.make_id_path(tests_path, self.id)
            self._variables_path = self.path / 'variables'
            if not self.path.is_dir():
                raise TestRunNotFoundError(
                    "No test with id '{}' could be found.".format(self.id))
            try:
                self.var_man = variables.VariableSetManager.load(
                    self._variables_path
                )
            except RuntimeError as err:
                raise TestRunError(*err.args)

            self.opts = TestRunOptions.load(self)

        # Set a logger more specific to this test.
        self.logger = logging.getLogger('pav.TestRun.{}'.format(self.id))

        # This will be set by the scheduler
        self._job_id = None

        # Setup the initial status file.
        self.status = StatusFile(self.path/'status')
        if _id is None:
            self.status.set(STATES.CREATED,
                            "Test directory and status file created.")

        self.run_timeout = self.parse_timeout(
            'run', config.get('run', {}).get('timeout'))
        self.build_timeout = self.parse_timeout(
            'build', config.get('build', {}).get('timeout'))

        self._started = None
        self._finished = None

        self.build_name = None
        self.run_log = self.path/'run.log'
        self.results_path = self.path/'results.json'
        self.build_origin_path = self.path/'build_origin'

        build_config = self.config.get('build', {})

        # make sure build source_download_name is not set without
        # source_location
        try:
            if build_config['source_download_name'] is not None:
                if build_config['source_location'] is None:
                    msg = "Test could not be built. Need 'source_location'."
                    self.status.set(STATES.BUILD_ERROR,
                                    "'source_download_name is set without a "
                                    "'source_location'")
                    raise TestConfigError(msg)
        except KeyError:
            # this is mostly for unit tests that create test configs without a
            # build section at all
            pass

        self.build_script_path = self.path/'build.sh'  # type: Path
        self.build_path = self.path/'build'
        if _id is None:
            self._write_script(
                'build',
                path=self.build_script_path,
                config=build_config)

        build_name = None
        self._build_name_fn = self.path / 'build_name'
        if _id is not None:
            build_name = self._load_build_name()

        try:
            self.builder = builder.TestBuilder(
                pav_cfg=pav_cfg,
                test=self,
                mb_tracker=build_tracker,
                build_name=build_name
            )
        except builder.TestBuilderError as err:
            raise TestRunError(
                "Could not create builder for test {s.name} (run {s.id}): {err}"
                .format(s=self, err=err)
            )

        self.save_build_name()

        run_config = self.config.get('run', {})
        self.run_tmpl_path = self.path/'run.tmpl'
        self.run_script_path = self.path/'run.sh'

        if _id is None:
            self._write_script(
                'run',
                path=self.run_tmpl_path,
                config=run_config)

        if _id is None:
            self.status.set(STATES.CREATED, "Test directory setup complete.")

        self._results = None
        self._created = None

        self.skipped = self._get_skipped()

    @classmethod
    def load(cls, pav_cfg, test_id):
        """Load an old TestRun object given a test id.

        :param pav_cfg: The pavilion config
        :param int test_id: The test's id number.
        :rtype: TestRun
        """

        path = utils.make_id_path(pav_cfg.working_dir/'test_runs', test_id)

        if not path.is_dir():
            raise TestRunError("Test directory for test id {} does not exist "
                               "at '{}' as expected."
                               .format(test_id, path))

        config = cls._load_config(path)

        return TestRun(pav_cfg, config, _id=test_id)

    def finalize(self, var_man):
        """Resolve any remaining deferred variables, and generate the final
        run script."""

        self.var_man.undefer(
            new_vars=var_man,
            parser=string_parser.parse
        )

        self.config = resolve_deferred(self.config, self.var_man)
        self._save_config()
        # Save our newly updated variables.
        self.var_man.save(self._variables_path)

        if not self.skipped:
            self.skipped = self._get_skipped()

        self._write_script(
            'run',
            self.run_script_path,
            self.config['run'],
        )

    def run_cmd(self):
        """Construct a shell command that would cause pavilion to run this
        test."""

        pav_path = self._pav_cfg.pav_root/'bin'/'pav'

        return '{} run {}'.format(pav_path, self.id)

    def _save_config(self):
        """Save the configuration for this test to the test config file."""

        config_path = self.path/'config'

        try:
            with config_path.open('w') as json_file:
                pavilion.output.json_dump(self.config, json_file)
        except (OSError, IOError) as err:
            raise TestRunError("Could not save TestRun ({}) config at {}: {}"
                               .format(self.name, self.path, err))
        except TypeError as err:
            raise TestRunError("Invalid type in config for ({}): {}"
                               .format(self.name, err))

    @classmethod
    def _load_config(cls, test_path):
        """Load a saved test configuration."""
        config_path = test_path/'config'

        if not config_path.is_file():
            raise TestRunError("Could not find config file for test at {}."
                               .format(test_path))

        try:
            with config_path.open('r') as config_file:
                # Because only string keys are allowed in test configs,
                # this is a reasonable way to load them.
                return json.load(config_file)
        except TypeError as err:
            raise TestRunError("Bad config values for config '{}': {}"
                               .format(config_path, err))
        except (IOError, OSError) as err:
            raise TestRunError("Error reading config file '{}': {}"
                               .format(config_path, err))

    def build(self, cancel_event=None):
        """Build the test using its builder object and symlink copy it to
        it's final location. The build tracker will have the latest
        information on any encountered errors.

        :param threading.Event cancel_event: Event to tell builds when to die.

        :returns: True if build successful
        """

        if cancel_event is None:
            cancel_event = threading.Event()

        if self.builder.build(cancel_event=cancel_event):
            # Create the build origin path, to make tracking a test's build
            # a bit easier.
            self.build_origin_path.symlink_to(self.builder.path)

            return self.builder.copy_build(self.build_path)
        else:
            self.builder.fail_path.rename(self.build_path)
            return False

    def save_build_name(self):
        """Save the builder's build name to the build name file for the test."""

        try:
            with self._build_name_fn.open('w') as build_name_file:
                build_name_file.write(self.builder.name)
        except OSError as err:
            raise TestRunError(
                "Could not save build name to build name file at '{}': {}"
                .format(self._build_name_fn, err)
            )

    def _load_build_name(self):
        """Load the build name from the build name file."""

        try:
            with self._build_name_fn.open() as build_name_file:
                return build_name_file.read()
        except OSError as err:
            raise TestRunError(
                "All existing test runs must have a readable 'build_name' "
                "file, but test run {s.id} did not: {err}"
                .format(s=self, err=err))

    def run(self):
        """Run the test.

        :rtype: bool
        :returns: True if the test completed and returned zero, false otherwise.
        :raises TimeoutError: When the run times out.
        :raises TestRunError: We don't actually raise this, but might in the
            future.
        """

        if self.opts.build_only:
            self.status.set(
                STATES.RUN_ERROR,
                "Tried to run a 'build_only' test object.")
            return False

        self.status.set(STATES.PREPPING_RUN,
                        "Converting run template into run script.")

        with self.run_log.open('wb') as run_log:
            self.status.set(STATES.RUNNING,
                            "Starting the run script.")

            self._started = datetime.datetime.now()

            # Set the working directory to the build path, if there is one.
            run_wd = None
            if self.build_path is not None:
                run_wd = self.build_path.as_posix()

            # Run scripts take the test id as a first argument.
            cmd = [self.run_script_path.as_posix(), str(self.id)]
            proc = subprocess.Popen(cmd,
                                    cwd=run_wd,
                                    stdout=run_log,
                                    stderr=subprocess.STDOUT)

            self.status.set(STATES.RUNNING,
                            "Currently running.")

            # Run the test, but timeout if it doesn't produce any output every
            # self._run_timeout seconds
            timeout = self.run_timeout
            result = None
            while result is None:
                try:
                    result = proc.wait(timeout=timeout)
                except subprocess.TimeoutExpired:
                    out_stat = self.run_log.stat()
                    quiet_time = time.time() - out_stat.st_mtime
                    # Has the output file changed recently?
                    if self.run_timeout < quiet_time:
                        # Give up on the build, and call it a failure.
                        proc.kill()
                        msg = ("Run timed out after {} seconds"
                               .format(self.run_timeout))
                        self.status.set(STATES.RUN_TIMEOUT, msg)
                        self._finished = datetime.datetime.now()
                        raise TimeoutError(msg)
                    else:
                        # Only wait a max of run_silent_timeout next 'wait'
                        timeout = timeout - quiet_time

        self._finished = datetime.datetime.now()

        self.status.set(STATES.RUN_DONE,
                        "Test run has completed.")
        if result == 0:
            return True

        # Return False in all other circumstances.
        return False

    def set_run_complete(self):
        """Write a file in the test directory that indicates that the test
    has completed a run, one way or another. This should only be called
    when we're sure their won't be any more status changes."""

        # Write the current time to the file. We don't actually use the contents
        # of the file, but it's nice to have another record of when this was
        # run.
        with (self.path/self.COMPLETE_FN).open('w') as run_complete:
            json.dump({
                'complete': datetime.datetime.now().isoformat(),
            }, run_complete)

    @property
    def complete(self):
        """Return the complete time from the run complete file, or None
        if the test was never marked as complete."""

        run_complete_path = self.path/self.COMPLETE_FN

        if run_complete_path.exists():
            try:
                with run_complete_path.open() as complete_file:
                    data = json.load(complete_file)
                    return data.get('complete')
            except (OSError, ValueError, json.JSONDecodeError) as err:
                self.logger.warning(
                    "Failed to read run complete file for at %s: %s",
                    run_complete_path.as_posix(), err)
                return None
        else:
            return None

    WAIT_INTERVAL = 0.5

    def wait(self, timeout=None):
        """Wait for the test run to be complete. This works across hosts, as
        it simply checks for files in the run directory.

        :param Union(None,float) timeout: How long to wait in seconds. If
            this is None, wait forever.
        :raises TimeoutError: if the timeout expires.
        """

        if timeout is not None:
            timeout = time.time() + timeout

        while 1:
            if self.complete is not None:
                return

            time.sleep(self.WAIT_INTERVAL)

            if timeout is not None and time.time() > timeout:
                raise TimeoutError("Timed out waiting for test '{}' to "
                                   "complete".format(self.id))

    def gather_results(self, run_result):
        """Process and log the results of the test, including the default set
of result keys.

Default Result Keys:

name
    The name of the test
id
    The test id
created
    When the test was created.
started
    When the test was started.
finished
    When the test finished running (or failed).
duration
    Length of the test run.
user
    The user who ran the test.
sys_name
    The system (cluster) on which the test ran.
job_id
    The job id set by the scheduler.
result
    Defaults to PASS if the test completed (with a zero
    exit status). Is generally expected to be overridden by other
    result parsers.

:param bool run_result: The result of the run.
"""

        if self._finished is None:
            raise RuntimeError(
                "test.gather_results can't be run unless the test was run"
                "(or an attempt was made to run it. "
                "This occurred for test {s.name}, #{s.id}"
                .format(s=self)
            )

        parser_configs = self.config['results']

        # Create a human readable timestamp from the test directories
        # modified (should be creation) timestamp.
        created = datetime.datetime.fromtimestamp(
            self.path.stat().st_mtime
        ).isoformat(" ")

        if run_result:
            default_result = result_parsers.PASS
        else:
            default_result = result_parsers.FAIL

        results = {
            # These can't be overridden
            'name': self.name,
            'id': self.id,
            'created': created,
            'started': self._started.isoformat(" "),
            'finished': self._finished.isoformat(" "),
            'duration': str(self._finished - self._started),
            'user': self.var_man['pav.user'],
            'job_id': self.job_id,
            'sys_name': self.var_man['sys.sys_name'],
            # This may be overridden by result parsers.
            'result': default_result
        }

        self.status.set(STATES.RESULTS,
                        "Parsing {} result types."
                        .format(len(parser_configs)))

        results = result_parsers.parse_results(self, results)

        self._results = results

        return results

    def save_results(self, results):
        """Save the results to the results file.

:param dict results: The results dictionary.
"""

        with self.results_path.open('w') as results_file:
            json.dump(results, results_file)

    def load_results(self):
        """Load results from the results file.

:returns A dict of results, or None if the results file doesn't exist.
:rtype: dict
"""

        if self.results_path.exists():
            with self.results_path.open() as results_file:
                return json.load(results_file)
        else:
            return None

    @property
    def results(self):
        """The test results. Returns a dictionary of basic information
        if the test has no results."""
        if self._results is None and self.results_path.exists():
            with self.results_path.open() as results_file:
                self._results = json.load(results_file)

        if self._results is None:
            return {
                'name': self.name,
                'sys_name': self.var_man['sys_name'],
                'created': self.created,
                'id': self.id,
                'result': None,
            }
        else:
            return self._results

    @property
    def created(self):
        """When this test run was created (the creation time of the test run
        directory)."""
        if self._created is None:
            timestamp = self.path.stat().st_mtime
            self._created = datetime.datetime.fromtimestamp(timestamp)\
                                    .isoformat(" ")

        return self._created

    @property
    def is_built(self):
        """Whether the build for this test exists.

:returns: True if the build exists (or the test doesn't have a build),
          False otherwise.
:rtype: bool
"""

        if self.build_path.resolve().exists():
            return True
        else:
            return False

    @property
    def job_id(self):
        """The job id of this test (saved to a ``jobid`` file). This should
be set by the scheduler plugin as soon as it's known."""

        path = self.path/self.JOB_ID_FN

        if self._job_id is not None:
            return self._job_id

        try:
            with path.open('r') as job_id_file:
                self._job_id = job_id_file.read()
        except FileNotFoundError:
            return None
        except (OSError, IOError) as err:
            self.logger.error("Could not read jobid file '%s': %s",
                              path, err)
            return None

        return self._job_id

    @job_id.setter
    def job_id(self, job_id):

        path = self.path/self.JOB_ID_FN

        try:
            with path.open('w') as job_id_file:
                job_id_file.write(job_id)
        except (IOError, OSError) as err:
            self.logger.error("Could not write jobid file '%s': %s",
                              path, err)

        self._job_id = job_id

    @property
    def timestamp(self):
        """Return the unix timestamp for this test, based on the last
modified date for the test directory."""
        return self.path.stat().st_mtime

    def _write_script(self, stype, path, config):
        """Write a build or run script or template. The formats for each are
            mostly identical.
        :param str stype: The type of script (run or build).
        :param Path path: Path to the template file to write.
        :param dict config: Configuration dictionary for the script file.
        :return:
        """

        script = scriptcomposer.ScriptComposer(
            details=scriptcomposer.ScriptDetails(
                path=path,
                group=self._pav_cfg.shared_group,
            ))

        verbose = config.get('verbose', 'false').lower() == 'true'

        if verbose:
            script.comment('# Echoing all commands to log.')
            script.command('set -v')
            script.newline()

        pav_lib_bash = self._pav_cfg.pav_root/'bin'/'pav-lib.bash'

        # If we include this directly, it breaks build hashing.
        script.comment('The first (and only) argument of the build script is '
                       'the test id.')
        script.env_change({
            'TEST_ID': '${1:-0}',   # Default to test id 0 if one isn't given.
            'PAV_CONFIG_FILE': self._pav_cfg['pav_cfg_file']
        })
        script.command('source {}'.format(pav_lib_bash))

        if config.get('preamble', []):
            script.newline()
            script.comment('Preamble commands')
            for cmd in config['preamble']:
                script.command(cmd)

        if stype == 'build' and not self.build_local:
            script.comment('To be built in an allocation.')

        modules = config.get('modules', [])
        if modules:
            script.newline()
            script.comment('Perform module related changes to the environment.')

            for module in config.get('modules', []):
                script.module_change(module, self.var_man)

        env = config.get('env', {})
        if env:
            script.newline()
            script.comment("Making any environment changes needed.")
            script.env_change(config.get('env', {}))

        if verbose:
            script.newline()
            script.comment('List all the module modules for posterity')
            script.command("module -t list")
            script.newline()
            script.comment('Output the environment for posterity')
            script.command("declare -p")

        script.newline()
        cmds = config.get('cmds', [])
        if cmds:
            script.comment("Perform the sequence of test commands.")
            for line in config.get('cmds', []):
                for split_line in line.split('\n'):
                    script.command(split_line)
        else:
            script.comment('No commands given for this script.')

        script.write()

    @staticmethod
    def create_id_dir(id_dir):
        """In the given directory, create the lowest numbered (positive integer)
directory that doesn't already exist.

:param Path id_dir: Path to the directory that contains these 'id'
    directories
:returns: The id and path to the created directory.
:rtype: list(int, Path)
:raises OSError: on directory creation failure.
:raises TimeoutError: If we couldn't get the lock in time.
"""

        lockfile_path = id_dir/'.lockfile'
        with lockfile.LockFile(lockfile_path, timeout=1):
            ids = list(os.listdir(str(id_dir)))
            # Only return the test directories that could be integers.
            ids = [id_ for id_ in ids if id_.isdigit()]
            ids = [id_ for id_ in ids if (id_dir/id_).is_dir()]
            ids = [int(id_) for id_ in ids]
            ids.sort()

            # Find the first unused id.
            id_ = 1
            while id_ in ids:
                id_ += 1

            path = utils.make_id_path(id_dir, id_)
            path.mkdir()

        return id_, path

    def __repr__(self):
        return "TestRun({s.name}-{s.id})".format(s=self)

<<<<<<< HEAD
    def _get_skipped(self):
        match_list = []
        match_list = self._match(match_list)

        if len(match_list) is 0:
            return False
        else:
            self.status.set(STATES.COMPLETE, match_list[0])
            return True

    def _match(self, match_list):
        """Match grabs conditional keys from the config. It checks for
        matches and depending on the results will skip or continue a test.
        :param match_list: Match list is a list of conditional matches found.
        :return The match list after being populated
        :rtype list(String)"""
        var_man = self.var_man
        only_if = self.config.get('only_if', {})
        not_if = self.config.get('not_if', {})

        for nkey, nvalues in not_if.items():
            if var_man[nkey] in nvalues:
                message = ("Not if {0} is {1}. "
                           "The current {0} is {2}: SKIPPED"
                           .format(nkey, nvalues, var_man[nkey]))
                match_list.append(message)
        for okey, ovalues in only_if.items():
            if var_man[okey] not in ovalues:
                message = ("Only if {0} is one of {1}. "
                           "Current {0} is {2}: SKIPPED"
                           .format(okey, ovalues, var_man[okey]))
                match_list.append(message)

        return match_list  # returns list, can be empty.
=======
    @staticmethod
    def parse_timeout(section, value):
        """Parse the timeout value from either the run or build section
        into an int (or none).
        :param str section: The config section the value came from.
        :param Union[str,None] value: The value to parse.
        """
        if value is None:
            return None
        if value.strip().isdigit():
            return int(value)

        raise TestRunError(
            "Invalid value for {} timeout. Must be a positive int."
            .format(section)
        )
>>>>>>> 002aa2d1
<|MERGE_RESOLUTION|>--- conflicted
+++ resolved
@@ -240,14 +240,12 @@
         self.config = config
 
         self.id = None  # pylint: disable=invalid-name
-<<<<<<< HEAD
-=======
+
 
         # Mark the run to build locally.
         self.build_local = config.get('build', {}) \
                                  .get('on_nodes', 'false').lower() != 'true'
 
->>>>>>> 002aa2d1
         # Get an id for the test, if we weren't given one.
         if _id is None:
             self.id, self.path = self.create_id_dir(tests_path)
@@ -924,7 +922,6 @@
     def __repr__(self):
         return "TestRun({s.name}-{s.id})".format(s=self)
 
-<<<<<<< HEAD
     def _get_skipped(self):
         match_list = []
         match_list = self._match(match_list)
@@ -959,7 +956,7 @@
                 match_list.append(message)
 
         return match_list  # returns list, can be empty.
-=======
+
     @staticmethod
     def parse_timeout(section, value):
         """Parse the timeout value from either the run or build section
@@ -976,4 +973,3 @@
             "Invalid value for {} timeout. Must be a positive int."
             .format(section)
         )
->>>>>>> 002aa2d1
