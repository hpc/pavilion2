--- conflicted
+++ resolved
@@ -870,14 +870,6 @@
                 file_stat = file_path.stat()
                 file_path.lchmod(file_stat.st_mode & file_mask)
 
-<<<<<<< HEAD
-    def run(self, sched_vars, sys_vars):
-        """Run the test, returning True on success, False otherwise.
-:param dict sched_vars: The scheduler variables for resolving the build
-                        template.
-:param dict sys_vars: The system variables.
-"""
-=======
     def run(self):
         """Run the test.
 
@@ -888,7 +880,6 @@
             future.
         """
 
->>>>>>> 6545b10d
         self.status.set(STATES.PREPPING_RUN,
                         "Converting run template into run script.")
 
@@ -937,18 +928,6 @@
                         timeout = timeout - quiet_time
 
         self._finished = datetime.datetime.now()
-<<<<<<< HEAD
-        status = self.status.current()
-        if status.state == STATES.ENV_FAILED:
-            return STATES.RUN_FAILED
-        elif result != 0:
-            self.status.set(STATES.RUN_FAILED, "Test run failed.")
-            return STATES.RUN_FAILED
-        else:
-            self.status.set(STATES.RUN_DONE,
-                            "Test run has completed successfully.")
-            return STATES.RUN_DONE
-=======
 
         self.status.set(STATES.RUN_DONE,
                         "Test run has completed.")
@@ -957,7 +936,6 @@
 
         # Return False in all other circumstances.
         return False
->>>>>>> 6545b10d
 
     def set_run_complete(self):
         """Write a file in the test directory that indicates that the test
