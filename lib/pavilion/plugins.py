--- conflicted
+++ resolved
@@ -15,14 +15,10 @@
 PLUGIN_CATEGORIES = {
     'module': ModuleWrapper,
     'command': Command,
-    'results': ResultParser,
     'sys': System,
     'sched': SchedulerPlugin,
-<<<<<<< HEAD
-=======
     'result': ResultParser,
     # result plugins
->>>>>>> 75f9d709
 }
 
 
