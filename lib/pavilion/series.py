"""Series are a collection of test runs."""

import datetime as dt
import json
<<<<<<< HEAD
import os
import pathlib
import time
import copy
import codecs
import sys
import errno
import signal
=======
import logging
>>>>>>> bb8d1ff4
from pathlib import Path

from pavilion import dir_db
from pavilion import system_variables
from pavilion import utils
from pavilion import commands
from pavilion import schedulers
from pavilion import arguments
from pavilion import test_config
from pavilion import system_variables
from pavilion import output
from pavilion.test_config import resolver
from pavilion.status_file import STATES
from pavilion.builder import MultiBuildTracker
from pavilion.lockfile import LockFile
from pavilion.test_run import (
    TestRun, TestRunError, TestRunNotFoundError, TestAttributes)


class TestSeriesError(RuntimeError):
    """An error in managing a series of tests."""


def test_obj_from_id(pav_cfg, test_ids):
    """Return the test object(s) associated with the id(s) provided.

    :param dict pav_cfg: Base pavilion configuration.
    :param Union(list,str) test_ids: One or more test IDs."
    :return tuple(list(test_obj),list(failed_ids)): tuple containing a list of
        test objects and a list of test IDs for which no test could be found.
    """

    test_obj_list = []
    test_failed_list = []

    if not isinstance(test_ids, list):
        test_ids = [test_ids]

    for test_id in test_ids:
        try:
            test = TestRun.load(pav_cfg, test_id)
            test_obj_list.append(test)
        except (TestRunError, TestRunNotFoundError):
            test_failed_list.append(test_id)

    return test_obj_list, test_failed_list


class TestSet:
    # need info like
    # modes, only/not_ifs, next, prev
    def __init__(self, name, tests, modes, only_if, not_if, pav_cfg,
                 series_obj):
        self.name = name
        # self.tests = tests
        self.tests = {} # { 'test_name': <test obj> }
        for test in tests:
            self.tests[test] = None
        self.modes = modes
        self.only_if = only_if
        self.not_if = not_if
        self.pav_cfg = pav_cfg
        self.series_obj = series_obj

        self._before = []
        self._after = []

        self.done = False
        self.all_pass = False

    @property
    def before(self):
        return self._before

    @before.setter
    def before(self, prev_tests):

        if isinstance(prev_tests, list):
            self._before.extend(prev_tests)
        elif isinstance(prev_tests, str):
            self._before.append(prev_tests)
        else:
            raise TestSeriesError("Something went wrong.")

    @property
    def after(self):
        return self._after

    @after.setter
    def after(self, next_tests):

        if isinstance(next_tests, list):
            self._after.extend(next_tests)
        elif isinstance(next_tests, str):
            self._after.append(next_tests)
        else:
            raise TestSeriesError("Something went wrong.")

    def run_set(self):

        # basically copy what the run command is doing here
        mb_tracker = MultiBuildTracker()

        run_cmd = commands.get_command('run')

        # run.RunCommand._get_tests function
        try:
            new_conditions = {
                'only_if': self.only_if,
                'not_if': self.not_if
            }

            # resolve configs
            configs_by_sched = run_cmd.get_test_configs(
                pav_cfg=self.pav_cfg,
                host=None,
                test_files=[],
                tests=self.tests,
                modes=self.modes,
                overrides=None,
                conditions=new_conditions
            )

            # configs->tests
            tests_by_sched = run_cmd.configs_to_tests(
                pav_cfg=self.pav_cfg,
                configs_by_sched=configs_by_sched,
                mb_tracker=mb_tracker,
                build_only=False,
                rebuild=False
            )

        except commands.CommandError as err:
            # probably won't happen
            err = codecs.decode(str(err), 'unicode-escape')
            return None

        except test_config.file_format.TestConfigError as err:
            return None

        if tests_by_sched is None:
            # probably won't happen but just in case
            return None

        all_tests = sum(tests_by_sched.values(), [])
        run_cmd.last_tests = list(all_tests)

        if not all_tests:
            # probalby won't happen but just in case
            return None

        # assign tests to series and vice versa
        self.series_obj.add_tests(all_tests)
        for test_obj in all_tests:
            self.tests[test_obj.name] = test_obj

        run_cmd.last_series = self.series_obj

        # make sure result parsers are ok
        res = run_cmd.check_result_format(all_tests)
        if res != 0:
            run_cmd.complete_tests(all_tests)
            return None

        # attempt to build
        res = run_cmd.build_local(
            tests=all_tests,
            max_threads=self.pav_cfg.build_threads,
            mb_tracker=mb_tracker,
            build_verbosity=0
        )
        if res != 0:
            run_cmd.complete_tests(all_tests)
            return None

        # deal with simultaneous here
        if self.series_obj.config['simultaneous'] is None:
            run_cmd.run_tests(
                pav_cfg=self.pav_cfg,
                tests_by_sched=tests_by_sched,
                series=self.series_obj,
                wait=None,
                report_status=False
            )
        else:
            simult = int(self.series_obj.config['simultaneous'])

            # [ { sched: test_obj }, { sched: test_obj }, etc. ]
            list_of_tests_by_sched = []
            for sched, test_objs in tests_by_sched.items():
                for test_obj in test_objs:
                    list_of_tests_by_sched.append({sched: [test_obj]})

            for test in list_of_tests_by_sched:
                self.test_wait(simult)
                run_cmd.run_tests(
                    pav_cfg=self.pav_cfg,
                    tests_by_sched=test,
                    series=self.series_obj,
                    wait=None,
                    report_status=False
                )

    def test_wait(self, simul):

        while len(self.series_obj.get_currently_running()) >= simul:
            time.sleep(0.1)

        return

    def is_done(self):

        all_tests_passed = True

        for test_name, test_obj in self.series_obj.tests.items():
            # check if test object even exists
            if test_obj is None:
                return False

            # update the status
            if test_obj._job_id:
                test_sched = schedulers.get_plugin(test_obj.scheduler)
                test_sched.job_status(self.pav_cfg, test_obj)

            # check if RUN_COMPLETE exists
            if not (test_obj.path/'RUN_COMPLETE').exists():
                return False

            # check if test passed
            try:
                if test_obj.results['result'] != 'PASS':
                    all_tests_passed = False
            except KeyError:
                all_tests_passed = False

        # if all_tests_passed is still True, update object variable
        self.all_pass = all_tests_passed

        self.done = True
        return True

    def skip_set(self):

        temp_resolver = resolver.TestConfigResolver(self.pav_cfg)
        raw_configs = temp_resolver.load_raw_configs(
            list(self.tests.keys()), [], self.modes
        )
        for config in raw_configs:
            # Delete conditionals - we're already skipping this test but for
            # different reasons
            del config['only_if']
            del config['not_if']
            skipped_test = TestRun(self.pav_cfg, config)
            skipped_test.status.set(STATES.SKIPPED,
                                    'Skipping. Previous test did not PASS.')
            skipped_test.set_run_complete()
            self.series_obj.add_tests([skipped_test])
            self.tests[skipped_test.name] = skipped_test

        self.done = True

    def kill_set(self):

        for test_name, test_obj in self.tests.items():
            if test_obj:
                test_obj.status.set(STATES.COMPLETE, "Killed by SIGTERM. ")
                test_obj.set_run_complete()


class TestSeries:
    """Series are a collection of tests. Every time """

    LOGGER_FMT = 'series({})'

    def __init__(self, pav_cfg, tests=None, _id=None, series_config=None,
                 dep_graph=None):
        """Initialize the series.

        :param pav_cfg: The pavilion configuration object.
        :param list tests: The list of test objects that belong to this series.
        :param int _id: The test id number. If this is given, it implies that
            we're regenerating this series from saved files.
        :param dict series_cfg: Series config, if generated from a serie file.
        """

        self.pav_cfg = pav_cfg
        self.tests = {}
        self.config = series_config
        if not dep_graph:
            self.dep_graph = {}
        else:
            self.dep_graph = dep_graph
        self.test_sets = {} # { set_name: TestSetObject }
        self.test_objs = {}

        if tests:
            self.tests = {test.id: test for test in tests}

        series_path = self.pav_cfg.working_dir/'series'

        # We're creating this series from scratch.
        if _id is None:
            # Get the series id and path.
            try:
                self._id, self.path = dir_db.create_id_dir(series_path)
            except (OSError, TimeoutError) as err:
                raise TestSeriesError(
                    "Could not get id or series directory in '{}': {}"
                    .format(series_path, err))

            # Create a soft link to the test directory of each test in the
            # series.
            if tests:
                for test in tests:
                    link_path = dir_db.make_id_path(self.path, test.id)

                    try:
                        link_path.symlink_to(test.path)
                    except OSError as err:
                        raise TestSeriesError(
                            "Could not link test '{}' in series at '{}': {}"
                            .format(test.path, link_path, err))

            # Update user.json to record last series run per sys_name
            self._save_series_id()

        else:
            self._id = _id
            self.path = dir_db.make_id_path(series_path, self._id)

        self._logger = logging.getLogger(self.LOGGER_FMT.format(self._id))

    def get_currently_running(self):
        cur_run = []
        for test_id, test_obj in self.tests.items():
            temp_state = test_obj.status.current().state
            if temp_state in ['SCHEDULED', 'RUNNING']:
                cur_run.append(test_obj)
        return cur_run

    def create_dependency_tree(self):

        # create dependency tree
        for set_name, set_config in self.config['series'].items():
            self.dep_graph[set_name] = set_config['depends_on']

        temp_original_dep = copy.deepcopy(self.dep_graph)

        # check for circular dependencies
        unresolved = list(self.dep_graph.keys())
        resolved = []

        while unresolved:
            resolved_something = False

            for unresolved_set in unresolved:
                # Find if there any dependencies are/were resolved
                temp_dep_list = copy.deepcopy(self.dep_graph[unresolved_set])
                for dep in self.dep_graph[unresolved_set]:
                    if dep in resolved:
                        temp_dep_list.remove(dep)
                self.dep_graph[unresolved_set] = temp_dep_list

                # If this was already fully resolved, add it to resolved
                if not self.dep_graph[unresolved_set]:
                    resolved.append(unresolved_set)
                    unresolved.remove(unresolved_set)
                    resolved_something = True

            if not resolved_something:
                break

        if unresolved:
            raise TestSeriesError(
                "Circular dependencies detected. Please fix. No tests are run.",
            )

        self.dep_graph = temp_original_dep

        return

    @property
    def sid(self):  # pylint: disable=invalid-name
        """Return the series id as a string, with an 's' in the front to
differentiate it from test ids."""

        return 's{}'.format(self._id)

    @staticmethod
    def path_to_sid(series_path: Path):
        """Return the sid for a given series path.
        :raises TestSeriesError: For an invalid series path."""

        try:
            return 's{}'.format(int(series_path.name))
        except ValueError:
            raise TestSeriesError(
                "Series paths must have a numerical directory name, got '{}'"
                .format(series_path.as_posix())
            )

    @classmethod
    def path_from_id(cls, pav_cfg, sid: str):
        """Return the path to the series directory given a series id (in the
        format 's[0-9]+'.
        :raises TestSeriesError: For an invalid id.
        """

        if not sid.startswith('s'):
            raise TestSeriesError(
                "Series id's must start with 's'. Got '{}'".format(sid))

        try:
            raw_id = int(sid[1:])
        except ValueError:
            raise TestSeriesError(
                "Invalid series id '{}'. Series id's must be in the format "
                "s[0-9]+".format(sid))

        return dir_db.make_id_path(pav_cfg.working_dir/'series', raw_id)

    @classmethod
    def sid_to_id(cls, sid: str) -> int:
        """Convert a sid string to a numeric series id.

        :raises TestSeriesError: On an invalid sid.
        """

        if not sid.startswith('s'):
            raise TestSeriesError(
                "Invalid SID '{}'. Must start with 's'.".format(sid))

        try:
            return int(sid[1:])
        except ValueError:
            raise TestSeriesError(
                "Invalid SID '{}'. Must end in an integer.".format(sid))

    @classmethod
    def list_series_tests(cls, pav_cfg, sid: str):
        """Return a list of paths to test run directories for the given series
        id.
        :raises TestSeriesError: If the series doesn't exist.
        """

        series_path = cls.path_from_id(pav_cfg, sid)

        if not series_path.exists():
            raise TestSeriesError(
                "No such test series '{}'. Looked in {}."
                .format(sid, series_path))

        return dir_db.select(series_path)

    @classmethod
    def from_id(cls, pav_cfg, sid: str):
        """Load a series object from the given id, along with all of its
    associated tests.

        :raises TestSeriesError: From invalid series id or path.
        """

        sid = cls.sid_to_id(sid)

        series_path = pav_cfg.working_dir/'series'
        series_path = dir_db.make_id_path(series_path, sid)

        if not series_path.exists():
            raise TestSeriesError("No such series found: '{}' at '{}'"
                                  .format(sid, series_path))

        logger = logging.getLogger(cls.LOGGER_FMT.format(sid))

        tests = []
        for path in dir_db.select(series_path):
            try:
                test_id = int(path.name)
            except ValueError:
                logger.info("Bad test id in series from dir '%s'", path)
                continue

<<<<<<< HEAD
            else:
                series_info_files = ['series.out', 'series.pgid', 'config',
                                     'dependency']
                if link_path.name not in series_info_files:
                    logger.info("Polluted series directory in series '%s'",
                                series_path)
                    raise ValueError(link_path)
=======
            try:
                tests.append(TestRun.load(pav_cfg, test_id=test_id))
            except TestRunError as err:
                logger.info("Error loading test %s: %s",
                            test_id, err.args[0])
>>>>>>> bb8d1ff4

        return cls(pav_cfg, tests, _id=sid)

    @classmethod
    def get_config_dep_from_id(cls, pav_cfg, id_):
        """Load a series object from the given id, along with the config and
        dependency tree."""

        id_ = int(id_)

        series_path = pav_cfg.working_dir/'series'
        series_path = dir_db.make_id_path(series_path, id_)

        try:
            with open(str(series_path/'config'), 'r') as config_file:
                config = config_file.readline()
            config = json.loads(config)

            with open(str(series_path/'dependency'), 'r') as dep_file:
                dep = dep_file.readline()
            dep = json.loads(dep)

        except FileNotFoundError as fnfe:
            raise TestSeriesError("Files not found. {}".format(fnfe))

        return cls(pav_cfg, _id=id_, series_config=config, dep_graph=dep)

    def create_set_graph(self):

        # create all TestSet objects
        universal_modes = self.config['modes']
        for set_name, set_info in self.config['series'].items():
            modes = universal_modes + set_info['modes']
            set_obj = TestSet(set_name, set_info['tests'], modes,
                              set_info['only_if'], set_info['not_if'],
                              self.pav_cfg, self)
            self.test_sets[set_name] = set_obj

        # create doubly linked graph of TestSet objects
        for set_name in self.dep_graph:
            self.test_sets[set_name].before = self.dep_graph[set_name]

            next_list = []
            for s_n in self.dep_graph:
                if set_name in self.dep_graph[s_n]:
                    next_list.append(s_n)
            self.test_sets[set_name].after = next_list

        return

    def run_series(self):

        # handles SIGTERM (15) signal
        def sigterm_handler(*args):

            for set_name in self.started:
                self.test_sets[set_name].kill_set()

            # for set_name, set_obj in self.test_sets.items():
            #     set_obj.kill_set()
            sys.exit()

        signal.signal(signal.SIGTERM, sigterm_handler)

        # run sets in order
        while True:

            self.all_sets = list(self.test_sets.keys())
            self.started = []
            self.waiting = []
            self.finished = []

            # kick off any sets that aren't waiting on any sets to complete
            for set_name, set_obj in self.test_sets.items():
                if not set_obj.before:
                    set_obj.run_set()
                    self.started.append(set_name)
                    self.waiting = list(set(self.all_sets) - set(self.started))

            while len(self.waiting) != 0:

                self.series_test_handler()
                time.sleep(0.1)

            self.update_finished_list()

            # if restart isn't necessary, break out of loop
            if self.config['restart'] not in ['True', 'true']:
                break
            else:
                # wait for all the tests to be finished to continue
                done = False
                while not done:
                    done = True
                    for set_name, set_obj in self.test_sets.items():
                        if not set_obj.done:
                            done = False
                            break
                    time.sleep(0.1)

                # create a whole new test sets dictionary
                if done:
                    self.create_set_graph()

    def update_finished_list(self):

        for set_name in self.started:
            if self.test_sets[set_name].is_done():
                self.finished.append(set_name)
                self.started.remove(set_name)

    def series_test_handler(self):

        self.update_finished_list()

        # logic on what needs to be done based on new information
        temp_waiting = copy.deepcopy(self.waiting)
        for set_name in temp_waiting:
            # check if all the sets this set depends on are finished
            ready = all(prev in self.finished for prev in self.test_sets[
                set_name].before)
            if ready:
                # this set requires that the sets it depends on passes
                if self.config['series'][set_name]['depends_pass'] in \
                        ['True', 'true']:
                    # all the tests passed, so run this test
                    if self.test_sets[set_name].all_pass:
                        self.tests_sets[set_name].run_set()
                        self.started.append(set_name)
                        self.waiting.remove(set_name)
                    # the tests didn't all pass, so skip this test
                    else:
                        self.test_sets[set_name].skip_set()
                        self.finished.append(set_name)
                        self.waiting.remove(set_name)
                else:
                    # All the sets completed and we don't care if they passed so
                    # run this set
                    self.test_sets[set_name].run_set()
                    self.started.append(set_name)
                    self.waiting.remove(set_name)

    @staticmethod
    def get_pgid(pav_cfg, id_):

        try:
            id_ = int(id_[1:])
        except TypeError as err:
            pass

        series_path = pav_cfg.working_dir/'series'
        series_path = dir_db.make_id_path(series_path, int(id_))
        series_id_path = series_path/'series.pgid'

        if not series_id_path.exists():
            return False

        with open(str(series_id_path), 'r') as series_id_file:
            series_id = series_id_file.readline()

        try:
            series_id = int(series_id)
        except ValueError:
            return False

        return series_id

    def add_tests(self, test_objs):
        """
        Adds tests to existing series.
        :param test_objs: List of test objects
        :return: None
        """

        for test in test_objs:
            self.tests[test.id] = test

            # attempt to make symlink
            link_path = dir_db.make_id_path(self.path, test.id)

            try:
                link_path.symlink_to(test.path)
            except OSError as err:
                raise TestSeriesError(
                    "Could not link test '{}' in series at '{}': {}"
                    .format(test.path, link_path, err))

    def _save_series_id(self):
        """Save the series id to json file that tracks last series ran by user
        on a per system basis."""

        sys_vars = system_variables.get_vars(True)
        sys_name = sys_vars['sys_name']

        json_file = self.pav_cfg.working_dir/'users'
        json_file /= '{}.json'.format(utils.get_login())

        lockfile_path = json_file.with_suffix('.lock')

        with LockFile(lockfile_path):
            data = {}
            try:
                with json_file.open('r') as json_series_file:
                    try:
                        data = json.load(json_series_file)
                    except json.decoder.JSONDecodeError:
                        # File was empty, therefore json couldn't be loaded.
                        pass
                with json_file.open('w') as json_series_file:
                    data[sys_name] = self.sid
                    json_series_file.write(json.dumps(data))

            except FileNotFoundError:
                # File hadn't been created yet.
                with json_file.open('w') as json_series_file:
                    data[sys_name] = self.sid
                    json_series_file.write(json.dumps(data))

    @classmethod
    def load_user_series_id(cls, pav_cfg):
        """Load the last series id used by the current user."""
        logger = logging.getLogger(cls.LOGGER_FMT.format('<unknown>'))

        last_series_fn = pav_cfg.working_dir/'users'
        last_series_fn /= '{}.json'.format(utils.get_login())

        sys_vars = system_variables.get_vars(True)
        sys_name = sys_vars['sys_name']

        if not last_series_fn.exists():
            return None
        try:
            with last_series_fn.open() as last_series_file:
                sys_name_series_dict = json.load(last_series_file)
                return sys_name_series_dict[sys_name].strip()
        except (IOError, OSError, KeyError) as err:
            logger.warning("Failed to read series id file '%s': %s",
                           last_series_fn, err)
            return None

    @property
    def timestamp(self):
        """Return the unix timestamp for this series, based on the last
modified date for the test directory."""
        # Leave it up to the caller to deal with time properly.
        return self.path.stat().st_mtime


class SeriesInfo:
    """This class is a stop-gap. It's not meant to provide the same
    functionality as test_run.TestAttributes, but a lazily evaluated set
    of properties for a given series path. It should be replaced with
    something like TestAttributes in the future."""

    def __init__(self, path: Path):

        self.path = path

        self._complete = None
        self._tests = [tpath for tpath in dir_db.select(self.path)]

    @classmethod
    def list_attrs(cls):
        """Return a list of available attributes."""

        return [
            key for key, val in cls.__dict__.items()
            if isinstance(val, property)
        ]

    def attr_dict(self):
        """Return all values as a dict."""

        return {key: getattr(self, key) for key in self.list_attrs()}

    @classmethod
    def attr_doc(cls, attr):
        """Return the doc string for the given attributes."""

        if attr not in cls.list_attrs():
            raise KeyError("No such series attribute '{}'".format(attr))

        attr_prop = cls.__dict__[attr]
        return attr_prop.__doc__

    @property
    def sid(self):
        """The sid of this series."""

        return TestSeries.path_to_sid(self.path)

    @property
    def id(self):
        """The id of this series."""
        return int(self.path.name)

    @property
    def complete(self):
        """True if all tests are complete."""
        if self._complete is None:
            self._complete = all([(test_path / TestRun.COMPLETE_FN).exists()
                                  for test_path in self._tests])
        return self._complete

    @property
    def user(self):
        """The user who created the suite."""
        try:
            return self.path.owner()
        except KeyError:
            return None

    @property
    def created(self) -> dt.datetime:
        """When the test was created."""

        return dt.datetime.fromtimestamp(self.path.stat().st_mtime)

    @property
    def num_tests(self):
        """The number of tests belonging to this series."""
        return len(self._tests)

    @property
    def sys_name(self):
        """The sys_name the series ran on."""

        if not self._tests:
            return None

        return TestAttributes(self._tests[0]).sys_name
<|MERGE_RESOLUTION|>--- conflicted
+++ resolved
@@ -2,7 +2,6 @@
 
 import datetime as dt
 import json
-<<<<<<< HEAD
 import os
 import pathlib
 import time
@@ -11,9 +10,7 @@
 import sys
 import errno
 import signal
-=======
 import logging
->>>>>>> bb8d1ff4
 from pathlib import Path
 
 from pavilion import dir_db
@@ -492,24 +489,17 @@
             try:
                 test_id = int(path.name)
             except ValueError:
-                logger.info("Bad test id in series from dir '%s'", path)
-                continue
-
-<<<<<<< HEAD
-            else:
                 series_info_files = ['series.out', 'series.pgid', 'config',
                                      'dependency']
-                if link_path.name not in series_info_files:
-                    logger.info("Polluted series directory in series '%s'",
-                                series_path)
-                    raise ValueError(link_path)
-=======
+                if path.name not in series_info_files:
+                    logger.info("Bad test id in series from dir '%s'", path)
+                continue
+
             try:
                 tests.append(TestRun.load(pav_cfg, test_id=test_id))
             except TestRunError as err:
                 logger.info("Error loading test %s: %s",
                             test_id, err.args[0])
->>>>>>> bb8d1ff4
 
         return cls(pav_cfg, tests, _id=sid)
 
