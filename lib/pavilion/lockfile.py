"""Pavilion uses lock files to handle concurrency across multiple nodes
and systems. It has to assume the file-system that these are written
to has atomic, O_EXCL file creation. """

import grp
import os
import sys
import time
import uuid
from pathlib import Path
from typing import Union, TextIO
import threading

from pavilion import output
from pavilion import utils

# Expires after a silly long time.
NEVER = 10**10


class LockFile:
    """An NFS friendly way to create a lock file. Locks contain information
on what host and user created the lock, and have a built in expiration
date. To be used in a 'with' context.

In general, you should use a short expire period if possible and '.renew()' the
lock regularly while it's in use for longer periods of time.

:cvar int DEFAULT_EXPIRE: Time till file is considered stale, in seconds. (3
    seconds by default)
:cvar int SLEEP_PERIOD: How long to sleep between lock attempts.
    This shouldn't be any less than 0.01 or so on a regular filesystem.
    0.2 is pretty reasonable for an nfs filesystem and sporadically used
    locks.
:cvar int LOCK_PERMS: Default lock permissions
"""

    DEFAULT_EXPIRE = 3

    SLEEP_PERIOD = 0.2

    LOCK_PERMS = 0o774

    # How long to wait before printing user notifications about potential
    # problems.
    NOTIFY_TIMEOUT = 5

    def __init__(self, lockfile_path: Path, group: str = None, timeout: float = None,
                 expires_after: int = DEFAULT_EXPIRE, errfile: TextIO = sys.stderr):
        """Initialize the lock file. The resulting class can be reused
        multiple times.

:param lockfile_path: The path to the lockfile. Should
    probably start with a '.', and end with '.lock', but that's up to
    the user.
:param group: The name of the group to set lockfiles to. If
    this is given,
:param timeout: When to quit trying to acquire the lock in seconds.
    None (default) denotes non-blocking mode.
:param expires_after: When to consider the lock dead,
    and overwritable (in seconds). The NEVER module variable is
    provided as easily named long time. (10^10 secs, 317 years)
:param errfile: File object to print errors to.
"""

        self.lock_path = Path(lockfile_path)
        self._timeout: Union[float, None] = timeout
        self.expire_period = expires_after
        if expires_after is None:
            raise ValueError("Invalid value for 'expires_after'. Value must be an int/float. "
                             "Use lockfile.NEVER for a non-expiring lock.")
        self._group = None
        self._last_renew = time.time()
        self._errfile = errfile

        if group is not None:
            # This could error out, but should be checked by pavilion
            # separately.
            try:
                self._group = grp.getgrnam(group).gr_gid
            except KeyError:
                raise KeyError("Unknown group '{}' when creating lock '{}'."
                               .format(group, lockfile_path))

        self._open = False

        self._id = str(uuid.uuid4())

    def lock(self):
        """Try to create and lock the lockfile."""

        if self._open:
            raise RuntimeError("Trying to open a lock multiple times.")

        start = time.time()
        acquired = False
        first = True
        notified = False

        # Try until we timeout (at least once).
        while (self._timeout is None or first or
               time.time() - self._timeout <= start):

            first = False
            try:

                self._create_lockfile()
                acquired = True

                # We got the lock, quit the loop.
                break

            except (OSError, IOError):
                try:
                    # This is a race against file deletion by the lock holder.
                    lock_stat = self.lock_path.stat()
                except (FileNotFoundError, OSError):
                    time.sleep(self.SLEEP_PERIOD)
                    continue

                _, _, expiration, _ = self.read_lockfile()

                if expiration is not None and expiration < time.time():
                    # The file is expired. Try to delete it.
                    exp_file = self.lock_path.with_name(
                        self.lock_path.name + '.expired')
                    try:

                        with LockFile(exp_file, timeout=3, expires_after=NEVER):

                            # Make sure it's the same file as before we checked
                            # the expiration.
                            try:
                                lock_stat2 = self.lock_path.stat()
                            except (FileNotFoundError, OSError):
                                continue

                            if (lock_stat.st_ino != lock_stat2.st_ino or
                                    lock_stat.st_mtime != lock_stat2.st_mtime):
                                continue

                            try:
                                self.lock_path.unlink()
                            except OSError:
                                pass
                    except TimeoutError:
                        # If we can't get the lock within 3 seconds, just
                        # delete the expired lock if it exists.
                        try:
                            exp_file.unlink()
                        except OSError:
                            pass
                    except OSError:
                        pass
                else:
                    # The lockfile isn't expired yet, so wait.
                    time.sleep(self.SLEEP_PERIOD)

            if not notified and (start + self.NOTIFY_TIMEOUT < time.time()):
                notified = True
                self._warn("Waiting for lock '{}'.".format(self.lock_path))

        if not acquired:
            raise TimeoutError("Lock on file '{}' could not be acquired."
                               .format(self.lock_path))

        return self

    def unlock(self):
        """Delete the lockfile, thereby releasing the lock.

:raises RuntimeError: When we can't delete our own lockfile for some
    reason.
"""

        # There isn't really anything we can do in this case.
        host, user, _, lock_id = self.read_lockfile()

        if lock_id is not None and lock_id != self._id:
            # The lock has been replaced by a different one already.
            self._warn("Lockfile '{}' mysteriously replaced with one from {}."
                       .format(self.lock_path, (host, user)))
        else:
            try:
                self.lock_path.unlink()
            except OSError as err:
                # There isn't really anything we can do in this case.
                host, user, _, lock_id = self.read_lockfile()

                if lock_id == self._id:
                    self._warn("Lockfile '{}' could not be deleted: '{}'"
                               .format(self.lock_path, err))
                else:
                    self._warn("Lockfile '{}' mysteriously disappeared."
                               .format(self.lock_path))

    def __exit__(self, exc_type, exc_val, exc_tb):
        return self.unlock()

    def __enter__(self):
        return self.lock()

    def renew(self):
        """Renew a lockfile that's been acquired by touching the file. This
        rate limits the renewal to not be overly stressful on the filesystem."""

        now = time.time()

        if self.expire_period is None or self._last_renew + self.expire_period/2 < now:
            return

        self._last_renew = now
        try:
            self.lock_path.touch()
        except OSError:
            pass

    def _create_lockfile(self):
        """Create and fill out a lockfile at the given path.

        :returns: None
        :raises IOError: When the file cannot be written too.
        :raises OSError: When the file cannot be opened or already exists.
        """

        # DEV NOTE: This logic is separate so that we can create these files
        # outside of the standard mechanisms for testing purposes.

        # We're doing low level operations on the path, so we just need
        # it as a string.
        # Note that this is not atomic, so anything that reads the contents
        # needs to handle empty files specially.
        path = str(self.lock_path)

        file_note = ",".join([os.uname()[1], utils.get_login(), str(self.expire_period),
                              self._id])
        file_note = file_note.encode('utf8')
        file_num = os.open(path, os.O_EXCL | os.O_CREAT | os.O_RDWR)
        os.write(file_num, file_note)
        os.close(file_num)

        try:
            os.chmod(path, self.LOCK_PERMS)
        except OSError as err:
            self._warn("Lockfile at '{}' could not set permissions: {}".format(path, err))

        if self._group is not None:
            try:
                os.chown(path, os.getuid(), self._group)
            except OSError as err:
                self._warn("Lockfile at '{}' could not set group: {}".format(path, err))

    def read_lockfile(self):
        """Returns the components of the lockfile content, or None for each of
these values if there was an error..

:returns: host, user, expiration (as a float), id
"""

        try:
            with self.lock_path.open() as lock_file:
                data = lock_file.read()

            try:
                mtime = self.lock_path.stat().st_mtime
            except OSError:
                mtime = 0

            try:
                host, user, expiration, lock_id = data.split(',')
                expiration = float(expiration) + mtime
            except ValueError:
                # This usually happens when a lockfile is very new, and hasn't had
                # its data written yet. Give it a moment...
                return None, None, mtime + 3, None

        except (OSError, IOError):
            # Couldn't read the lockfile, so try again later.
            return None, None, None, None

        return host, user, expiration, lock_id

    def _warn(self, msg):
        """Issue a warning message."""

<<<<<<< HEAD
        output.fprint(self._errfile, msg, color=output.YELLOW)
=======
        output.fprint(msg, file=self._errfile, color=output.YELLOW)
>>>>>>> 2a640d72


class LockFilePoker:
    """This context creates a thread that regularly 'pokes' a lockfile to make sure it
    doesn't expire."""

    def __init__(self, lockfile: LockFile):
        self._lockfile = lockfile
        self._done_event = threading.Event()
        self._done_event.clear()
        self._thread = None

    def __enter__(self):
        """Create a thread to poke the lock file."""

        sleep_time = self._lockfile.expire_period / 3

        def lock_file_poker():
            """Renew the lockfile continuously."""

            while True:
                if not self._done_event.wait(timeout=sleep_time):
                    self._lockfile.renew()
                else:
                    break

        self._thread = threading.Thread(target=lock_file_poker)
        self._thread.start()

    def __exit__(self, exc_type, exc_val, exc_tb):
        """Destroy/join the pokey thread."""

        self._done_event.set()
        self._thread.join()<|MERGE_RESOLUTION|>--- conflicted
+++ resolved
@@ -283,11 +283,8 @@
     def _warn(self, msg):
         """Issue a warning message."""
 
-<<<<<<< HEAD
         output.fprint(self._errfile, msg, color=output.YELLOW)
-=======
-        output.fprint(msg, file=self._errfile, color=output.YELLOW)
->>>>>>> 2a640d72
+
 
 
 class LockFilePoker:
