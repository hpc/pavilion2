"""Pavilion uses lock files to handle concurrency across multiple nodes
and systems. It has to assume the file-system that these are written
to has atomic, O_EXCL file creation. """

import grp
import os
import sys
import time
import uuid
from pathlib import Path
from typing import Union, TextIO
import threading

from pavilion import output
from pavilion import utils

# Expires after a silly long time.
NEVER = 10**10


class LockFile:
    """An NFS friendly way to create a lock file. Locks contain information
on what host and user created the lock, and have a built in expiration
date. To be used in a 'with' context.

In general, you should use a short expire period if possible and '.renew()' the
lock regularly while it's in use for longer periods of time.

:cvar int DEFAULT_EXPIRE: Time till file is considered stale, in seconds. (3
    seconds by default)
:cvar int SLEEP_PERIOD: How long to sleep between lock attempts.
    This shouldn't be any less than 0.01 or so on a regular filesystem.
    0.2 is pretty reasonable for an nfs filesystem and sporadically used
    locks.
:cvar int LOCK_PERMS: Default lock permissions
"""

    DEFAULT_EXPIRE = 3

    SLEEP_PERIOD = 0.2

    LOCK_PERMS = 0o774

    # How long to wait before printing user notifications about potential
    # problems.
    NOTIFY_TIMEOUT = 5

    def __init__(self, lockfile_path: Path, group: str = None, timeout: float = None,
                 expires_after: int = DEFAULT_EXPIRE, errfile: TextIO = sys.stderr):
        """Initialize the lock file. The resulting class can be reused
        multiple times.

:param lockfile_path: The path to the lockfile. Should
    probably start with a '.', and end with '.lock', but that's up to
    the user.
:param group: The name of the group to set lockfiles to. If
    this is given,
:param timeout: When to quit trying to acquire the lock in seconds.
    None (default) denotes non-blocking mode.
:param expires_after: When to consider the lock dead,
    and overwritable (in seconds). The NEVER module variable is
    provided as easily named long time. (10^10 secs, 317 years)
:param errfile: File object to print errors to.
"""

        self.lock_path = Path(lockfile_path)
        self._timeout: Union[float, None] = timeout
        self.expire_period = expires_after
        if expires_after is None:
            raise ValueError("Invalid value for 'expires_after'. Value must be an int/float. "
                             "Use lockfile.NEVER for a non-expiring lock.")
        self._group = None
        self._last_renew = time.time()
        self._errfile = errfile

        if group is not None:
            # This could error out, but should be checked by pavilion
            # separately.
            try:
                self._group = grp.getgrnam(group).gr_gid
            except KeyError:
                raise KeyError("Unknown group '{}' when creating lock '{}'."
                               .format(group, lockfile_path))

        self._open = False

        self._id = str(uuid.uuid4())

    def lock(self):
        """Try to create and lock the lockfile."""

        if self._open:
            raise RuntimeError("Trying to open a lock multiple times.")

        start = time.time()
        acquired = False
        first = True
        notified = False

        # Try until we timeout (at least once).
        while (self._timeout is None or first or
               time.time() - self._timeout <= start):

            first = False
            try:

                self._create_lockfile()
                acquired = True

                # We got the lock, quit the loop.
                break

            except (OSError, IOError):
                try:
                    # This is a race against file deletion by the lock holder.
                    lock_stat = self.lock_path.stat()
                except (FileNotFoundError, OSError):
                    time.sleep(self.SLEEP_PERIOD)
                    continue

                _, _, expiration, _ = self.read_lockfile()

                if expiration is not None and expiration < time.time():
                    # The file is expired. Try to delete it.
                    exp_file = self.lock_path.with_name(
                        self.lock_path.name + '.expired')
                    try:

                        with LockFile(exp_file, timeout=3, expires_after=NEVER):

                            # Make sure it's the same file as before we checked
                            # the expiration.
                            try:
                                lock_stat2 = self.lock_path.stat()
                            except (FileNotFoundError, OSError):
                                continue

                            if (lock_stat.st_ino != lock_stat2.st_ino or
                                    lock_stat.st_mtime != lock_stat2.st_mtime):
                                continue

                            try:
                                self.lock_path.unlink()
                            except OSError:
                                pass
                    except TimeoutError:
                        # If we can't get the lock within 3 seconds, just
                        # delete the expired lock if it exists.
                        try:
                            exp_file.unlink()
                        except OSError:
                            pass
                    except OSError:
                        pass
                else:
                    # The lockfile isn't expired yet, so wait.
                    time.sleep(self.SLEEP_PERIOD)

            if not notified and (start + self.NOTIFY_TIMEOUT < time.time()):
                notified = True
                self._warn("Waiting for lock '{}'.".format(self.lock_path))

        if not acquired:
            raise TimeoutError("Lock on file '{}' could not be acquired."
                               .format(self.lock_path))

        return self

    def unlock(self):
        """Delete the lockfile, thereby releasing the lock.

:raises RuntimeError: When we can't delete our own lockfile for some
    reason.
"""

        # There isn't really anything we can do in this case.
        host, user, _, lock_id = self.read_lockfile()

        if lock_id is not None and lock_id != self._id:
            # The lock has been replaced by a different one already.
            self._warn("Lockfile '{}' mysteriously replaced with one from {}."
                       .format(self.lock_path, (host, user)))
        else:
            try:
                self.lock_path.unlink()
            except OSError as err:
                # There isn't really anything we can do in this case.
                host, user, _, lock_id = self.read_lockfile()

                if lock_id == self._id:
                    self._warn("Lockfile '{}' could not be deleted: '{}'"
                               .format(self.lock_path, err))
                else:
                    self._warn("Lockfile '{}' mysteriously disappeared."
                               .format(self.lock_path))

    def __exit__(self, exc_type, exc_val, exc_tb):
        return self.unlock()

    def __enter__(self):
        return self.lock()

    def renew(self):
        """Renew a lockfile that's been acquired by touching the file. This
        rate limits the renewal to not be overly stressful on the filesystem."""

        now = time.time()

        if self.expire_period is None or self._last_renew + self.expire_period/2 < now:
            return

        self._last_renew = now
        try:
            self.lock_path.touch()
        except OSError:
            pass

    def _create_lockfile(self):
        """Create and fill out a lockfile at the given path.

        :returns: None
        :raises IOError: When the file cannot be written too.
        :raises OSError: When the file cannot be opened or already exists.
        """

        # DEV NOTE: This logic is separate so that we can create these files
        # outside of the standard mechanisms for testing purposes.

        # We're doing low level operations on the path, so we just need
        # it as a string.
        # Note that this is not atomic, so anything that reads the contents
        # needs to handle empty files specially.
        path = str(self.lock_path)

        file_note = ",".join([os.uname()[1], utils.get_login(), str(self.expire_period),
                              self._id])
        file_note = file_note.encode('utf8')
        file_num = os.open(path, os.O_EXCL | os.O_CREAT | os.O_RDWR)
        os.write(file_num, file_note)
        os.close(file_num)

        try:
            os.chmod(path, self.LOCK_PERMS)
        except OSError as err:
            self._warn("Lockfile at '{}' could not set permissions: {}".format(path, err))

        if self._group is not None:
            try:
                os.chown(path, os.getuid(), self._group)
            except OSError as err:
                self._warn("Lockfile at '{}' could not set group: {}".format(path, err))

    def read_lockfile(self):
        """Returns the components of the lockfile content, or None for each of
these values if there was an error..

:returns: host, user, expiration (as a float), id
"""

        try:
            with self.lock_path.open() as lock_file:
                data = lock_file.read()

            try:
                mtime = self.lock_path.stat().st_mtime
            except OSError:
                mtime = 0

            try:
                host, user, expiration, lock_id = data.split(',')
                expiration = float(expiration) + mtime
            except ValueError:
                # This usually happens when a lockfile is very new, and hasn't had
                # its data written yet. Give it a moment...
                return None, None, mtime + 3, None

        except (OSError, IOError):
            # Couldn't read the lockfile, so try again later.
            return None, None, None, None

        return host, user, expiration, lock_id

    def _warn(self, msg):
        """Issue a warning message."""

<<<<<<< HEAD
        output.fprint(msg, file=self._errfile, color=output.YELLOW)
=======
        output.fprint(self._errfile, msg, color=output.YELLOW)

>>>>>>> b01a5dc8


class LockFilePoker:
    """This context creates a thread that regularly 'pokes' a lockfile to make sure it
    doesn't expire."""

    def __init__(self, lockfile: LockFile):
        self._lockfile = lockfile
        self._done_event = threading.Event()
        self._done_event.clear()
        self._thread = None

    def __enter__(self):
        """Create a thread to poke the lock file."""

        sleep_time = self._lockfile.expire_period / 3

        def lock_file_poker():
            """Renew the lockfile continuously."""

            while True:
                if not self._done_event.wait(timeout=sleep_time):
                    self._lockfile.renew()
                else:
                    break

        self._thread = threading.Thread(target=lock_file_poker)
        self._thread.start()

    def __exit__(self, exc_type, exc_val, exc_tb):
        """Destroy/join the pokey thread."""

        self._done_event.set()
        self._thread.join()<|MERGE_RESOLUTION|>--- conflicted
+++ resolved
@@ -283,12 +283,8 @@
     def _warn(self, msg):
         """Issue a warning message."""
 
-<<<<<<< HEAD
-        output.fprint(msg, file=self._errfile, color=output.YELLOW)
-=======
         output.fprint(self._errfile, msg, color=output.YELLOW)
 
->>>>>>> b01a5dc8
 
 
 class LockFilePoker:
