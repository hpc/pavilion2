--- conflicted
+++ resolved
@@ -242,20 +242,14 @@
             'suite': 'unittest',
             'build': {
                 'verbose': 'false',
-<<<<<<< HEAD
-=======
                 'timeout': '30',
->>>>>>> d9c51cca
             },
             'run': {
                 'cmds': [
                     'echo "Hello World."'
                 ],
                 'verbose': 'false',
-<<<<<<< HEAD
-=======
                 'timeout': '300',
->>>>>>> d9c51cca
             },
             'slurm': {},
         }
