"""This module provides a base set of utilities for creating unittests
for Pavilion."""

import copy
import fnmatch
import inspect
import os
import pprint
import tempfile
import time
import types
import unittest
import warnings
from hashlib import sha1
from pathlib import Path
from typing import List

import pavilion.schedulers
from pavilion import arguments
from pavilion import config
from pavilion import dir_db
from pavilion import pavilion_variables
from pavilion.sys_vars import base_classes
from pavilion.output import dbg_print
from pavilion.variables import VariableSetManager
from pavilion.resolver import TestConfigResolver
from pavilion.test_config.file_format import TestConfigLoader
from pavilion.test_run import TestRun


class PavTestCase(unittest.TestCase):
    """A unittest.TestCase with a lot of useful Pavilion features baked in.
All pavilion unittests (in test/tests) should use this as their
base class.

:cvar Path PAV_LIB_DIR: The Path to Pavilion's lib directory (where this
    module resides).
:cvar Path PAV_ROOT_DIR: The Path to Pavilion's root directory (the root of the
    git repo).
:cvar Path TEST_DATA_ROOT: The unit test data directory.
:cvar Path PAV_CONFIG_PATH: The path to the configuration used by unit tests.
:cvar dict QUICK_TEST_BASE_CFG: The base configuration for tests generated
    by the ``_quick_test()`` and ``_quick_test_cfg()`` methods.

:ivar yaml_config.ConfigDict pav_cfg: A pavilion config setup properly for
    use by unit tests. Unit tests should **always** use this pav_cfg. If it
    needs to be modified, copy it using copy.deepcopy.
"""

    PAV_LIB_DIR = Path(__file__).resolve().parent  # type: Path
    PAV_ROOT_DIR = PAV_LIB_DIR.parents[1]  # type: Path
    TEST_DATA_ROOT = PAV_ROOT_DIR/'test'/'data'  # type: Path

    PAV_CONFIG_PATH = TEST_DATA_ROOT/'pav_config_dir'/'pavilion.yaml'

    TEST_URL = ('https://raw.githubusercontent.com/hpc/'
                'pavilion2/2.1.1/README.md')
    TEST_URL2 = ('https://raw.githubusercontent.com/hpc/'
                 'pavilion2/2.1.1/RELEASE.txt')
    TEST_URL_HASH = '0a3ad5bec7c8f6929115d33091e53819ecaca1ae'

    # Skip any tests that match these globs.
    SKIP = []
    # Only run tests that match these globs.
    ONLY = []

    # Working dirs
    WORKING_DIRS = [
        'builds',
        'test_runs',
        'series',
        'users',
        ]

    def __init__(self, *args, **kwargs):
        """Setup the pav_cfg object, and do other initialization required by
        pavilion."""

<<<<<<< HEAD
        self.pav_cfg: pavilion.PavConfig = self.make_pav_config()
=======
        self.pav_cfg: config.PavConfig = self.make_pav_config()
>>>>>>> c19ffaf2

        # We have to get this to set up the base argument parser before
        # plugins can add to it.
        _ = arguments.get_parser()
        super().__init__(*args, **kwargs)

    def make_pav_config(self, config_dirs: List[Path] = None):
        """Create a pavilion config for use with tests. By default uses the `data/pav_config_dir`
        as the config directory.
        """

        if config_dirs is None:
            config_dirs = [self.TEST_DATA_ROOT / 'pav_config_dir']

        # Open the default pav config file (found in
        # test/data/pav_config_dir/pavilion.yaml), modify it, and then
        # save the modified file to a temp location and read it instead.
        with self.PAV_CONFIG_PATH.open() as cfg_file:
            raw_pav_cfg = config.PavilionConfigLoader().load(cfg_file)

        raw_pav_cfg.config_dirs = config_dirs

        raw_pav_cfg.working_dir = self.PAV_ROOT_DIR/'test'/'working_dir'
        raw_pav_cfg.user_config = False

        raw_pav_cfg.result_log = raw_pav_cfg.working_dir/'results.log'

        if not raw_pav_cfg.working_dir.exists():
            raw_pav_cfg.working_dir.mkdir()

        cfg_dir = raw_pav_cfg.working_dir/'pav_cfgs'
        if not cfg_dir.exists():
            cfg_dir.mkdir()

        cfg_path = Path(tempfile.mktemp(
            suffix='.yaml',
            dir=str(cfg_dir)))

        with cfg_path.open('w') as pav_cfg_file:
            config.PavilionConfigLoader().dump(pav_cfg_file,
                                               raw_pav_cfg)

        pav_cfg = config.find_pavilion_config(target=cfg_path, warn=False)
        pav_cfg.pav_vars = pavilion_variables.PavVars()

        return pav_cfg

    def __getattribute__(self, item):
        """Override the builtin __getattribute__ so that tests skipped via command line
        options are properly 'wrapped'."""
        attr = super().__getattribute__(item)

        cls = super().__getattribute__('__class__')
        cname = cls.__name__.lower()
        fname = Path(inspect.getfile(cls)).with_suffix('').name.lower()

        # Wrap our test functions in a function that dynamically wraps
        # them so they only execute under certain conditions.
        if (isinstance(attr, types.MethodType) and
                attr.__name__.startswith('test_')):

            name = attr.__name__[len('test_'):].lower()

            if self.SKIP:
                for skip_glob in self.SKIP:
                    skip_glob = skip_glob.lower()
                    if (fnmatch.fnmatch(name, skip_glob) or
                            fnmatch.fnmatch(cname, skip_glob) or
                            fnmatch.fnmatch(fname, skip_glob)):
                        return unittest.skip("via cmdline")(attr)
                return attr

            if self.ONLY:
                for only_glob in self.ONLY:
                    only_glob = only_glob.lower()
                    if (fnmatch.fnmatch(name, only_glob) or
                            fnmatch.fnmatch(cname, only_glob) or
                            fnmatch.fnmatch(fname, only_glob)):
                        return attr
                return unittest.skip("via cmdline")(attr)

        # If it isn't altered or explicitly returned above, just return the
        # attribute.
        return attr

    @classmethod
    def set_skip(cls, globs):
        """Skip tests whose names match the given globs."""

        cls.SKIP = globs

    @classmethod
    def set_only(cls, globs):
        """Only run tests whos names match the given globs."""
        cls.ONLY = globs

    def _is_softlink_dir(self, path):
        """Verify that a directory contains nothing but softlinks whose files
exist. Directories in a softlink dir should be real directories
though."""

        for base_dir, cdirs, cfiles in os.walk(str(path)):
            base_dir = Path(base_dir)
            for cdir in cdirs:
                self.assert_((base_dir/cdir).is_dir(),
                             "Directory in softlink dir is a softlink (it "
                             "shouldn't be).")

            for file in cfiles:
                file_path = base_dir/file
                self.assert_(file_path.is_symlink(),
                             "File in softlink dir '{}' is not a softlink."
                             .format(file_path))

                target_path = file_path.resolve()
                self.assert_(target_path.exists(),
                             "Softlink target '{}' for link '{}' does not "
                             "exist."
                             .format(target_path, file_path))

    def _cmp_files(self, a_path, b_path):
        """Compare the contents of two files.

        :param Path a_path:
        :param Path b_path:
        """

        with a_path.open('rb') as a_file, b_path.open('rb') as b_file:
            self.assertEqual(a_file.read(), b_file.read(),
                             "File contents mismatch for {} and {}."
                             .format(a_path, b_path))

    def _cmp_tree(self, path_a, path_b):
        """Compare two directory trees, including the contents of all the
        files."""

        a_walk = list(os.walk(str(path_a)))
        b_walk = list(os.walk(str(path_b)))

        # Make sure these are in the same order.
        a_walk.sort()
        b_walk.sort()

        while a_walk and b_walk:
            a_dir, a_dirs, a_files = a_walk.pop(0)
            b_dir, b_dirs, b_files = b_walk.pop(0)
            a_dir = Path(a_dir)
            b_dir = Path(b_dir)

            self.assertEqual(
                sorted(a_dirs), sorted(b_dirs),
                "Extracted archive subdir mismatch for '{}' {} != {}"
                .format(path_a, a_dirs, b_dirs))

            # Make sure these are in the same order.
            a_files.sort()
            b_files.sort()

            self.assertEqual(a_files, b_files,
                             "Extracted archive file list mismatch. "
                             "{} != {}".format(a_files, b_files))

            for file in a_files:
                # The file names have are been verified as the same.
                a_path = a_dir/file
                b_path = b_dir/file

                # We know the file exists in a, does it in b?
                self.assert_(b_path.exists(),
                             "File missing from archive b '{}'".format(b_path))

                self._cmp_files(a_path, b_path)

        self.assert_(not a_walk and not b_walk,
                     "Left over directory contents in a or b: {}, {}"
                     .format(a_walk, b_walk))

    @staticmethod
    def get_hash(filename):
        """ Get a sha1 hash of the file at the given path.

        :param Path filename:
        :return: The sha1 hexdigest of the file contents.
        :rtype: str
        """
        with filename.open('rb') as file:
            sha = sha1()
            sha.update(file.read())
            return sha.hexdigest()

    dbg_print = staticmethod(dbg_print)

    QUICK_TEST_BASE_CFG = {
        'cfg_label': 'test',
        'scheduler': 'raw',
        'suite': 'unittest',
        'build': {
            'verbose': 'false',
            'timeout': '30',
        },
        'run': {
            'cmds': [
                'echo "Hello World."'
            ],
            'verbose': 'false',
            'timeout': '300',
        },
        'result_parse': {},
        'result_evaluate': {},
        'schedule': {},
    }

    def _quick_test_cfg(self):
        """Return a pre-populated test config to use with
``self._quick_test``. This can be used as is, or modified for
desired effect.

The default config is: ::

{}
"""

        cfg = copy.deepcopy(self.QUICK_TEST_BASE_CFG)

        loc_sched = (self.TEST_DATA_ROOT/'pav_config_dir'/'modes' /
                     'local_sched.yaml')

        if loc_sched.exists():
            with loc_sched.open() as loc_slurm_file:
                sched_cfg = TestConfigLoader().load(loc_slurm_file,
                                                    partial=True)

            cfg['schedule'].update(sched_cfg['schedule'])

        return cfg

    def _load_test(self, name: str, host: str = 'this',
                   modes: List[str] = None,
                   build=True, finalize=True) -> List[TestRun]:
        """Load the named test config from file. Returns a list of the
        resulting configs."""

        if modes is None:
            modes = []

        res = TestConfigResolver(self.pav_cfg)
        test_cfgs = res.load([name], host, modes)

        tests = []
        for ptest in test_cfgs:
            test = TestRun(self.pav_cfg, ptest.config, var_man=ptest.var_man)
            test.save()

            if build:
                test.build()

            if finalize:
                fin_sys = base_classes.SysVarDict(unique=True)
                fin_var_man = VariableSetManager()
                fin_var_man.add_var_set('sys', fin_sys)
                scheduler = pavilion.schedulers.get_plugin(test.scheduler)
                fin_sched_vars = scheduler.get_final_vars(test)
                fin_var_man.add_var_set('sched', fin_sched_vars)
                res.finalize(test, fin_var_man)

            tests.append(test)

        return tests

    __config_lines = pprint.pformat(QUICK_TEST_BASE_CFG).split('\n')
    # Code analysis indicating format isn't found for 'bytes' is a Pycharm bug.
    _quick_test_cfg.__doc__ = _quick_test_cfg.__doc__.format(
        '\n'.join(['    ' + line for line in __config_lines]))
    del __config_lines

    def _quick_test(self, cfg=None, name="quick_test",
                    build=True, finalize=True):
        """Create a test run object to work with.
        The default is a simple hello world test with the raw scheduler.

        :param dict cfg: An optional config dict to create the test from.
        :param str name: The name of the test.
        :param bool build: Build this test, while we're at it.
        :param bool finalize: Finalize this test.
        :rtype: TestRun
        """

        if cfg is None:
            cfg = self._quick_test_cfg()

        cfg = copy.deepcopy(cfg)

        loader = TestConfigLoader()
        cfg = loader.validate(loader.normalize(cfg))

        cfg['name'] = name

        var_man = VariableSetManager()
        var_man.add_var_set('var', cfg['variables'])
        var_man.add_var_set('sys', base_classes.SysVarDict(unique=True, defer=True))
        var_man.add_var_set('pav', self.pav_cfg.pav_vars)

        sched = pavilion.schedulers.get_plugin(cfg.get('scheduler', 'raw'))
        sched_vars = sched.get_initial_vars(cfg.get('schedule', {}))
        var_man.add_var_set('sched', sched_vars)

        var_man.resolve_references()

        cfg = TestConfigResolver.resolve_test_vars(cfg, var_man)

        test = TestRun(pav_cfg=self.pav_cfg, config=cfg, var_man=var_man)
        if test.skipped:
            # You can't proceed further with a skipped test.
            return test

        test.save()

        if build:
            test.build()
        if finalize:
            fin_sys = base_classes.SysVarDict(unique=True)
            fin_var_man = VariableSetManager()
            fin_var_man.add_var_set('sys', fin_sys)
            fin_sched_vars = sched.get_final_vars(test)
            fin_var_man.add_var_set('sched', fin_sched_vars)
            TestConfigResolver.finalize(test, fin_var_man)
        return test

    def wait_tests(self, working_dir: Path, timeout=5):
        """Wait on all the tests under the given path to complete.

        :param working_dir: The path to a working directory.
        :param timeout: How long to wait before giving up.
        """

        def is_complete(path: Path):
            """Return True if test is complete."""

            return (path/TestRun.COMPLETE_FN).exists()

        runs_dir = working_dir / 'test_runs'
        end_time = time.time() + timeout
        while time.time() < end_time:

            completed = [is_complete(test)
                         for test in dir_db.select(self.pav_cfg, runs_dir).paths]

            if not completed:
                self.fail("No tests started.")

            if all(completed):
                break
            else:
                time.sleep(0.1)
                continue
        else:
            raise TimeoutError(
                "Waiting on tests: {}"
                .format(test.name for test in dir_db.select(self.pav_cfg,
                                                            runs_dir).paths
                        if is_complete(test)))


class ColorResult(unittest.TextTestResult):
    """Provides colorized results for the python unittest library."""

    COLOR_BASE = '\x1b[{}m'
    COLOR_RESET = '\x1b[0m'
    BLACK = COLOR_BASE.format(30)
    RED = COLOR_BASE.format(31)
    GREEN = COLOR_BASE.format(32)
    YELLOW = COLOR_BASE.format(33)
    BLUE = COLOR_BASE.format(34)
    MAGENTA = COLOR_BASE.format(35)
    CYAN = COLOR_BASE.format(36)
    GREY = COLOR_BASE.format(2)
    BOLD = COLOR_BASE.format(1)

    def __init__(self, *args, **kwargs):
        self.stream = None
        self.showAll = None
        super().__init__(*args, **kwargs)

    def startTest(self, test):
        """Write out the test description (with shading)."""
        super().startTest(test)
        if self.showAll:
            self.stream.write(self.GREY)
            self.stream.write(self.getDescription(test))
            self.stream.write(self.COLOR_RESET)
            self.stream.write(" ... ")
            self.stream.flush()

    def addSuccess(self, test):
        """Write the success text in green."""
        self.stream.write(self.GREEN)
        super().addSuccess(test)
        self.stream.write(self.COLOR_RESET)

    def addFailure(self, test, err):
        """Write the Failures in magenta."""
        self.stream.write(self.MAGENTA)
        super().addFailure(test, err)
        self.stream.write(self.COLOR_RESET)

    def addError(self, test, err):
        """Write errors in red."""
        self.stream.write(self.RED)
        super().addError(test, err)
        self.stream.write(self.COLOR_RESET)

    def addSkip(self, test, reason):
        """Note skips in cyan."""
        self.stream.write(self.CYAN)
        super().addSkip(test, reason)
        self.stream.write(self.COLOR_RESET)


class BetterRunner(unittest.TextTestRunner):
    """A slightly better 'TextTestRunner' with nicer output."""

    # pylint: disable=invalid-name
    def run(self, test):
        "Run the given test case or test suite."
        result = self._makeResult()
        unittest.registerResult(result)
        result.failfast = self.failfast
        result.buffer = self.buffer
        result.tb_locals = self.tb_locals
        with warnings.catch_warnings():
            if self.warnings:
                # if self.warnings is set, use it to filter all the warnings
                warnings.simplefilter(self.warnings)
                # if the filter is 'default' or 'always', special-case the
                # warnings from the deprecated unittest methods to show them
                # no more than once per module, because they can be fairly
                # noisy.  The -Wd and -Wa flags can be used to bypass this
                # only when self.warnings is None.
                if self.warnings in ['default', 'always']:
                    warnings.filterwarnings('module',
                            category=DeprecationWarning,
                            message=r'Please use assert\w+ instead.')
            startTime = time.time()
            startTestRun = getattr(result, 'startTestRun', None)
            if startTestRun is not None:
                startTestRun()
            try:
                test(result)
            finally:
                stopTestRun = getattr(result, 'stopTestRun', None)
                if stopTestRun is not None:
                    stopTestRun()
            stopTime = time.time()
        timeTaken = stopTime - startTime
        result.printErrors()
        if hasattr(result, 'separator2'):
            self.stream.writeln(result.separator2)
        skipped = 0
        try:
            results = map(len, (result.expectedFailures,
                                result.unexpectedSuccesses,
                                result.skipped))
        except AttributeError:
            pass
        else:
            _, _, skipped = results

        run = result.testsRun - skipped

        self.stream.writeln("Ran %d test%s in %.3fs" %
                            (run, run != 1 and "s" or "", timeTaken))
        self.stream.writeln()
        failed, errored = len(result.failures), len(result.errors)
        passed = run - failed - errored
        run = 0.01 if run == 0 else run  # Deal with potential divide_by_zero errors
        self.stream.writeln(
            'Passed:  {:5d} -- {}%'
            .format(passed, round(float(passed)/run * 100)))
        self.stream.writeln(
            'Failed:  {:5d} -- {}%'
            .format(failed, round(float(failed)/run * 100)))
        self.stream.writeln(
            'Errors:  {:5d} -- {}%'
            .format(errored, round(float(errored)/run * 100)))
        self.stream.writeln(
            '\x1b[36mSkipped: {:5d} -- {}% (of run + skipped)\x1b[0m'
            .format(skipped, round(float(skipped)/(run+skipped) * 100)))

        self.stream.write('\n')
        infos = []
        if not result.wasSuccessful():
            self.stream.writeln("FAILED")
        else:
            self.stream.writeln("OK")

        return result<|MERGE_RESOLUTION|>--- conflicted
+++ resolved
@@ -76,11 +76,7 @@
         """Setup the pav_cfg object, and do other initialization required by
         pavilion."""
 
-<<<<<<< HEAD
-        self.pav_cfg: pavilion.PavConfig = self.make_pav_config()
-=======
         self.pav_cfg: config.PavConfig = self.make_pav_config()
->>>>>>> c19ffaf2
 
         # We have to get this to set up the base argument parser before
         # plugins can add to it.
