--- conflicted
+++ resolved
@@ -7,11 +7,7 @@
 
 import yaml_config as yc
 from yapsy import IPlugin
-<<<<<<< HEAD
-from .test_config import format
-=======
 from .test_config import file_format
->>>>>>> ce530dd6
 from .test_config import variables
 
 LOGGER = logging.getLogger(__file__)
@@ -146,11 +142,6 @@
         raises ResultParserError: If there are bad arguments.
         """
 
-<<<<<<< HEAD
-        pass
-
-=======
->>>>>>> ce530dd6
     def check_args(self, **kwargs):
         """Check the arguments for any errors at test kickoff time, if they
         don't contain deferred variables. We can't check tests with
@@ -204,18 +195,6 @@
                     ACTION_FALSE,
                     ACTION_COUNT
                 ],
-<<<<<<< HEAD
-                help_text="What to do with parsed results.\n"
-                          "  {STORE} - Just store the result (default).\n"
-                          "  {TRUE} - Store True if there was a result.\n"
-                          "  {FALSE} - Store True for no result.\n"
-                          "  {COUNT} - Count the number of results.\n"
-                          .format(
-                                STORE=ACTION_STORE,
-                                TRUE=ACTION_TRUE,
-                                FALSE=ACTION_FALSE,
-                                COUNT=ACTION_COUNT)
-=======
                 help_text=(
                     "What to do with parsed results.\n"
                     "  {STORE} - Just store the result (default).\n"
@@ -227,7 +206,6 @@
                         TRUE=ACTION_TRUE,
                         FALSE=ACTION_FALSE,
                         COUNT=ACTION_COUNT))
->>>>>>> ce530dd6
             ),
             # The default for the file is handled by the test object.
             yc.ListElem(
@@ -249,31 +227,6 @@
                     PER_ANY,
                     PER_ALL,
                 ],
-<<<<<<< HEAD
-                help_text="How to save results for multiple file matches.\n"
-                          "  {FIRST} - The result from the first file with a "
-                          "result. (default)\n"
-                          "  {LAST} - As '{FIRST}', but reversed.\n"
-                          "  {FULLNAME} - Store the results on a per file "
-                          "basis under results[<filename>][<key>]\n"
-                          "  {NAME} - As '{FULLNAME}', except use the "
-                          "filename minux extension (foo.bar.log -> foo.bar)\n"
-                          "  {LIST} - Merge all each result and result list "
-                          "into a single list.\n"
-                          "  {ALL} - Use only with the 'store_true' or "
-                          "'store_false' action. Set true if all files had a "
-                          "true result.\n"
-                          "  {ANY} - As '{ALL}', but set true if any file had"
-                          "a true result.\n"
-                          .format(
-                            FIRST=PER_FIRST,
-                            LAST=PER_LAST,
-                            FULLNAME=PER_FULLNAME,
-                            NAME=PER_NAME,
-                            LIST=PER_LIST,
-                            ALL=PER_ALL,
-                            ANY=PER_ANY)
-=======
                 help_text=(
                     "How to save results for multiple file matches.\n"
                     "  {FIRST} - The result from the first file with a "
@@ -298,7 +251,6 @@
                         LIST=PER_LIST,
                         ALL=PER_ALL,
                         ANY=PER_ANY))
->>>>>>> ce530dd6
             ),
         ]
 
@@ -317,14 +269,8 @@
 
         config_items = self.get_config_items()
 
-<<<<<<< HEAD
-        format.TestConfigLoader.add_result_parser_config(self.name,
-                                                         config_items)
-        global _RESULT_PARSERS
-=======
         file_format.TestConfigLoader.add_result_parser_config(self.name,
                                                               config_items)
->>>>>>> ce530dd6
 
         if self.name in _RESULT_PARSERS:
             other = _RESULT_PARSERS[self.name]
@@ -418,13 +364,10 @@
             parser.check_args(**args)
 
 
-<<<<<<< HEAD
-=======
 NON_MATCH_VALUES = (None, [], False)
 EMPTY_VALUES = (None, [])
 
 
->>>>>>> ce530dd6
 def parse_results(test, results):
     """
     :param pavilion.pav_test.PavTest test: The pavilion test run to gather
@@ -490,16 +433,6 @@
                 except (IOError, PermissionError, OSError) as err:
                     errors.append({
                         'result_parser': parser_name,
-<<<<<<< HEAD
-                        'file': path,
-                        'key': key,
-                        'msg': "Error reading file: {}".format(path, err)})
-                    continue
-                except Exception as err:
-                    errors.append({
-                        'result_parser': parser_name,
-                        'file': path,
-=======
                         'file': str(path),
                         'key': key,
                         'msg': "Error reading file: {}".format(err)})
@@ -508,7 +441,6 @@
                     errors.append({
                         'result_parser': parser_name,
                         'file': str(path),
->>>>>>> ce530dd6
                         'key': key,
                         'msg': "Unexpected Error: {}".format(err)})
                     continue
@@ -523,28 +455,16 @@
                     # Simply store the whole result.
                     presults[path] = res
                 elif action == ACTION_TRUE:
-<<<<<<< HEAD
-                    # Any value that evaluates to python True is True
-                    presults[path] = bool(res)
-                elif action == ACTION_FALSE:
-                    # Any value that evaluates to python True is False
-                    presults[path] = not bool(res)
-=======
                     # Any non-null/empty value is true
                     presults[path] = res not in NON_MATCH_VALUES
                 elif action == ACTION_FALSE:
                     # Any null/empty value is false
                     presults[path] = res in NON_MATCH_VALUES
->>>>>>> ce530dd6
                 elif action == ACTION_COUNT:
                     # Count the returned items.
                     if isinstance(res, (list, tuple)):
                         presults[path] = len(res)
-<<<<<<< HEAD
-                    elif res is not None:
-=======
                     elif res not in NON_MATCH_VALUES:
->>>>>>> ce530dd6
                         presults[path] = 1
                     else:
                         presults[path] = 0
@@ -570,19 +490,12 @@
                 results[key] = None
 
                 for pres in presults:
-<<<<<<< HEAD
-                    if pres == [] or pres is None:
-=======
                     if pres in EMPTY_VALUES:
->>>>>>> ce530dd6
                         continue
 
                     # Store the first non-empty item.
                     results[key] = pres
-<<<<<<< HEAD
-=======
                     break
->>>>>>> ce530dd6
 
             elif per_file in (PER_NAME, PER_FULLNAME):
                 # Store in results under the 'stem' or 'name' key as a dict
@@ -595,15 +508,9 @@
 
                 for fname, value in presults.items():
                     if per_file == PER_FULLNAME:
-<<<<<<< HEAD
-                        name = fname.name
-                    else:
-                        name = fname.stem
-=======
                         name = str(fname.name)
                     else:
                         name = str(fname.stem)
->>>>>>> ce530dd6
 
                     if name not in per_dict:
                         per_dict[name] = dict()
@@ -612,11 +519,7 @@
                             name not in per_error_keys):
                         errors.append({
                             'result_parser': parser_name,
-<<<<<<< HEAD
-                            'file': fname,
-=======
                             'file': str(fname),
->>>>>>> ce530dd6
                             'key': key,
                             'msg': "Duplicate file key '{}' matched by {}"
                                    .format(name, per_file)})
@@ -634,11 +537,7 @@
                 for value in presults.values():
                     if isinstance(value, list):
                         result_list.extend(value)
-<<<<<<< HEAD
-                    elif value is not None:
-=======
                     elif value not in EMPTY_VALUES:
->>>>>>> ce530dd6
                         result_list.append(value)
 
                 results[key] = result_list
