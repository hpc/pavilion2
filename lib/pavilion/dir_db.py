--- conflicted
+++ resolved
@@ -401,33 +401,12 @@
               of untransformed paths.
     """
 
-<<<<<<< HEAD
-    transform = transform or (lambda v: v)
-
-    selected = []
-    for path in paths:
-        if not path.is_dir():
-            continue
-        try:
-            int(path.name, fn_base)
-        except ValueError:
-            continue
-
-        try:
-            item = transform(path)
-        except ValueError:
-            continue
-
-        if not filter_func(item):
-            continue
-=======
     paths = list(paths)
     ncpu = min(config.NCPU, len(paths))
     mp_pool = mp.Pool(processes=ncpu)
->>>>>>> 68eb7765
 
     selector = partial(select_one, ffunc=filter_func, trans=transform,
-                                   ofunc=order_func, fnb=fn_base)
+                       ofunc=order_func, fnb=fn_base)
 
     selections = mp_pool.map(selector, paths)
     selected = [(item,path) for item, path in zip(selections,paths) if item is not None]
