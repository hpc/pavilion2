"""List the directory of the specified run."""
import collections
import errno
import grp
import pwd
import os
import shutil
import sys
import stat

from pavilion import dir_db
from pavilion import output
from pavilion import utils
from .base_classes import Command


class LSCommand(Command):
    """List the directory (and maybe subdirs) of the given run."""

    def __init__(self):
        super().__init__(
            'ls',
            'List test artifact files of pav <job id>.',
            short_help="List pavilion <job id> files"
        )

    def _setup_arguments(self, parser):
        parser.add_argument(
            'test_id', type=int,
            help="Test id number.",
            metavar='TEST_ID',
        )
        parser.add_argument(
            '--path',
            action='store_true',
            help='print just the test run absolute path',
        )
        parser.add_argument(
<<<<<<< HEAD
            '--perms', '-p',
            action='store_true',
            help='Show file permissions and ownership.'
        )
        parser.add_argument(
            '--size', '-s',
            action='store_true',
            help='Show file size (human readable),'
        )
        parser.add_argument(
            '--date', '-d',
            action='store_true',
            help='Show a timestamp for each file.'
        )
        parser.add_argument(
            '--symlink', '-r',
            action='store_true',
            help='Show symlink destinations.',
        )
        parser.add_argument(
            '--long', '-l',
            action='store_true',
            help='Show long output (as if -psrd were given).'
=======
            'subdir',
            metavar='DIR',
            nargs='?',
            help="print subdirectory DIR.",
>>>>>>> c19ffaf2
        )
        parser.add_argument(
            '--tree',
            action='store_true',
            help="List file tree for the given test run (may be huge). Most output args don't"
                 "apply.",
        )
        parser.add_argument(
            'subdir',
            metavar='DIR',
            nargs='?',
            help="print subdirectory DIR.",
        )

    def run(self, pav_cfg, args):
        """List the run directory for the given run."""

        test_run_dir = pav_cfg.working_dir / 'test_runs'
        test_dir = dir_db.make_id_path(test_run_dir, args.test_id)
        if args.subdir:
            test_dir = test_dir/args.subdir

        if os.path.isdir(test_dir.as_posix()) is False:
            output.fprint("directory '{}' does not exist.".format(test_dir),
                          file=sys.stderr, color=output.RED)
            return errno.EEXIST

        if args.path is True:
            output.fprint(test_dir)
            return 0

        output.fprint(str(test_dir) + ':', file=self.outfile)

        if args.tree is True:
            level = 0
            self.tree_(level, test_dir)
            return 0

<<<<<<< HEAD
        symlink = args.symlink or args.long
        perms = args.perms or args.long
        size = args.size or args.long
        date = args.date or args.long

        return self.ls_(test_dir, symlink, perms, size, date)
=======
        return self.ls_(test_dir)
>>>>>>> c19ffaf2

    BASE_FN_WIDTH = 40

    def ls_(self, dir_, show_symlinks, show_perms, show_size, show_date):
        """Print a directory listing for the given run directory."""

        if not dir_.is_dir():
            output.fprint("directory '{}' does not exist.".format(dir_),
                          file=self.errfile, color=output.RED)
            return errno.EEXIST

        files = []
        for file in dir_.iterdir():
            filename = file.name
            file_info = {'target': ''}

            if file.is_symlink():
                if not file.exists():
                    filename = output.ANSIString(filename, code=output.RED)
                elif show_symlinks:
                    resolved = file.resolve()
                    abs_path = file.absolute()
                    rel = utils.relative_to(resolved, abs_path.parent)
                    rel_str = str(rel)
                    res_str = str(resolved)
                    dest = rel_str if len(res_str) > len(rel_str) else res_str
                    filename = output.ANSIString(filename, code=output.CYAN)
                    file_info['target'] = output.ANSIString(dest, code=output.CYAN)
                else:
                    if file.is_dir():
                        filename += '/'
                    filename = output.ANSIString(filename, code=output.CYAN)
            elif file.is_dir():
                filename += '/'
                filename = output.ANSIString(filename, code=output.BLUE)

            file_info['filename'] = filename

            if show_perms or show_size or show_date:
                if file.exists():
                    fstat = file.stat()
                    file_info['group'] = file.group()
                    file_info['owner'] = file.owner()
                else:
                    fstat = file.lstat()
                    try:
                        file_info['group'] = grp.getgrgid(fstat.st_gid).gr_name
                    except KeyError:
                        file_info['group'] = fstat.st_gid
                    try:
                        file_info['owner'] = pwd.getpwuid(fstat.st_uid).pw_name
                    except KeyError:
                        file_info['owner'] = fstat.st_uid

                file_info['perms'] = stat.filemode(fstat.st_mode)
                file_info['size'] = utils.human_readable_size(fstat.st_size)
                file_info['date'] = output.get_relative_timestamp(fstat.st_mtime)

            files.append(file_info)

        max_widths = collections.defaultdict(lambda: 0)
        for file_info in files:
            for key in file_info:
                max_widths[key] = max(max_widths[key], len(file_info[key]))

        line_format = ['{{filename:{}s}}  '.format(max_widths['filename'])]

        if show_perms:
            line_format.append('{{owner:{}s}}'.format(max_widths['owner']))
            line_format.append('{{group:{}s}}'.format(max_widths['group']))
            line_format.append('{{perms:{}s}}'.format(max_widths['perms']))

        if show_size:
            line_format.append('{{size:{}s}}'.format(max_widths['size']))

        if show_date:
            line_format.append('{{date:{}s}}'.format(max_widths['date']))

        if show_symlinks:
            line_format.append('{target}')

        line_format = ' '.join(line_format)

        for file_info in files:
            line = line_format.format(**file_info)
            output.fprint(line, file=self.outfile)

        return 0

    def tree_(self, level, path):
        """Print a full tree for the given path.
        :param int level: Indentation level.
        :param pathlib.Path path: Path to print the tree for.
        """
        for filename in path.iterdir():
            if filename.is_symlink():
                output.fprint("{}{} -> {}".format('    '*level,
                                                  filename.name,
                                                  filename.resolve()),
                              file=self.outfile,
                              color=output.CYAN)
            elif filename.is_dir():
                output.fprint("{}{}/".format('    '*level,
                                             filename.name),
                              file=self.outfile,
                              color=output.BLUE)
                self.tree_(level + 1, filename)
            else:
                output.fprint("{}{}".format('    '*level, filename.name),
                              file=self.outfile)<|MERGE_RESOLUTION|>--- conflicted
+++ resolved
@@ -36,7 +36,6 @@
             help='print just the test run absolute path',
         )
         parser.add_argument(
-<<<<<<< HEAD
             '--perms', '-p',
             action='store_true',
             help='Show file permissions and ownership.'
@@ -60,24 +59,18 @@
             '--long', '-l',
             action='store_true',
             help='Show long output (as if -psrd were given).'
-=======
+        )
+        parser.add_argument(
+            '--tree',
+            action='store_true',
+            help="List file tree for the given test run (may be huge). Most output args don't"
+                 "apply.",
+        )
+        parser.add_argument(
             'subdir',
             metavar='DIR',
             nargs='?',
             help="print subdirectory DIR.",
->>>>>>> c19ffaf2
-        )
-        parser.add_argument(
-            '--tree',
-            action='store_true',
-            help="List file tree for the given test run (may be huge). Most output args don't"
-                 "apply.",
-        )
-        parser.add_argument(
-            'subdir',
-            metavar='DIR',
-            nargs='?',
-            help="print subdirectory DIR.",
         )
 
     def run(self, pav_cfg, args):
@@ -104,16 +97,13 @@
             self.tree_(level, test_dir)
             return 0
 
-<<<<<<< HEAD
+
         symlink = args.symlink or args.long
         perms = args.perms or args.long
         size = args.size or args.long
         date = args.date or args.long
 
         return self.ls_(test_dir, symlink, perms, size, date)
-=======
-        return self.ls_(test_dir)
->>>>>>> c19ffaf2
 
     BASE_FN_WIDTH = 40
 
