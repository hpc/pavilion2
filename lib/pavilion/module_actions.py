--- conflicted
+++ resolved
@@ -63,25 +63,11 @@
             return self.old_name
 
     def action(self):
-<<<<<<< HEAD
         actions = ['if module -t list 2>&1 | grep "^{s.old_name}/"; then',
                    '    module swap {s.old_module} {s.module}',
                    'else',
                    '    module load {s.module}',
                    'fi']
-=======
-        actions = [
-            # Find the currently loaded matching module. Note, some people
-            # like to rely on the regex in their module_wrapper plugins.
-            'old_module=$(module -t list 2>&1 | '
-            'grep -E \'^{s.old_name}(/|$)\')',
-            # Check the result of the last command.
-            'if [[ $? == 0 ]]; then',
-            '    module swap $old_module {s.module}',
-            'else',
-            '    module load {s.module}',
-            'fi']
->>>>>>> d9c51cca
         return [a.format(s=self) for a in actions]
 
     def verify(self):
