"""Handles getting the default, base results."""

import datetime

DISABLE_SCHED_KEYS = [
    'node_up_list',
    'node_avail_list',
    'node_list',
    'alloc_node_list',
]


def get_sched_keys(test):
    """Return the sched section keys. Keys whose name ends in 'list' will
    always be a list, otherwise they'll be single items. Keys in
    DISABLE_SCHED_KEYS won't be added."""

    sched_keys = {}

    for key, value in test.var_man.as_dict().get('sched', {}).items():
        if key in DISABLE_SCHED_KEYS:
            continue

        if isinstance(value, list) and len(value) > 1 or key.endswith('_list'):
            sched_keys[key] = value
        else:
            sched_keys[key] = value[0] if value else None

    return sched_keys


BASE_RESULTS = {
<<<<<<< HEAD
    'name': lambda test: test.name,
    'id': lambda test: test.id,
    'test_version': lambda test: test.test_version,
    'pav_version': lambda test: test.var_man['pav.version'],
    'created': lambda test: datetime.datetime.fromtimestamp(
        test.path.stat().st_mtime).isoformat(" "),
    'started': lambda test: test.started.isoformat(" "),
    'finished': lambda test: test.finished.isoformat(" "),
    'duration': lambda test: str(test.finished - test.started),
    'user': lambda test: test.var_man['pav.user'],
    'job_id': lambda test: test.job_id,
    'sched': get_sched_keys,
    'sys_name': lambda test: test.var_man['sys.sys_name'],
    'pav_result_errors': lambda test: [],
    'return_value': None,
=======
    'name': (lambda test: test.name,
             "The test run name"),
    'id': (lambda test: test.id,
           "The test run id"),
    'created': (lambda test: datetime.datetime.fromtimestamp(
                test.path.stat().st_mtime).isoformat(" "),
                "When the test was created."),
    'started': (lambda test: test.started.isoformat(" "),
                "When the test run itself started."),
    'finished': (lambda test: test.finished.isoformat(" "),
                 "When the test run finished."),
    'duration': (lambda test: (test.finished - test.started).total_seconds(),
                 "Duration of the test run (finished - started) in seconds."),
    'user': (lambda test: test.var_man['pav.user'],
             "The user that started the test."),
    'job_id': (lambda test: test.job_id,
               "The scheduler plugin's jobid for the test."),
    'sched': (get_sched_keys,
              "Most of the scheduler variables."),
    'sys_name': (lambda test: test.var_man['sys.sys_name'],
                 "The system name '{{sys.sys_name}}'"),
    'pav_result_errors': (lambda test: [],
                          "Errors from processing results."),
    'n': (lambda test: {},
          "Per file results (the filename sans extension)."),
    'fn': (lambda test: {},
           "Per filename results."),
    'return_value': (None,
                     "The return value of run.sh"),
>>>>>>> d38fba6d
}
'''A dictionary of result key names and a tuple of the function to acquire the
value and a documentation string.
The function should take a test_run object as it's only argument. If the
function is None, that denotes that this key is reserved, but filled in
elsewhere.
'''


def base_results(test) -> dict:
    """Get all of the auto-filled result values for a test.
    :param pavilion.test_run.PavTestRun test: A pavilion test object.
    :return: A dictionary of result values.
    """

    results = {}

    for key, (func, doc) in BASE_RESULTS.items():
        if func is not None:
            results[key] = func(test)

    return results


class ResultError(RuntimeError):
    """Error thrown when a failure occurs with any sort of result processing."""<|MERGE_RESOLUTION|>--- conflicted
+++ resolved
@@ -30,27 +30,14 @@
 
 
 BASE_RESULTS = {
-<<<<<<< HEAD
-    'name': lambda test: test.name,
-    'id': lambda test: test.id,
-    'test_version': lambda test: test.test_version,
-    'pav_version': lambda test: test.var_man['pav.version'],
-    'created': lambda test: datetime.datetime.fromtimestamp(
-        test.path.stat().st_mtime).isoformat(" "),
-    'started': lambda test: test.started.isoformat(" "),
-    'finished': lambda test: test.finished.isoformat(" "),
-    'duration': lambda test: str(test.finished - test.started),
-    'user': lambda test: test.var_man['pav.user'],
-    'job_id': lambda test: test.job_id,
-    'sched': get_sched_keys,
-    'sys_name': lambda test: test.var_man['sys.sys_name'],
-    'pav_result_errors': lambda test: [],
-    'return_value': None,
-=======
     'name': (lambda test: test.name,
              "The test run name"),
     'id': (lambda test: test.id,
            "The test run id"),
+    'test_version': (lambda test: test.test_version,
+                     "The test config version."),
+    'pav_version': (lambda test: test.var_man['pav.version'],
+                    "The version of Pavilion used to run this test."),
     'created': (lambda test: datetime.datetime.fromtimestamp(
                 test.path.stat().st_mtime).isoformat(" "),
                 "When the test was created."),
@@ -76,7 +63,6 @@
            "Per filename results."),
     'return_value': (None,
                      "The return value of run.sh"),
->>>>>>> d38fba6d
 }
 '''A dictionary of result key names and a tuple of the function to acquire the
 value and a documentation string.
