"""Handles getting the default, base results."""

import datetime

DISABLE_SCHED_KEYS = [
    'node_up_list',
    'node_avail_list',
    'node_list',
    'alloc_node_list',
]


def get_sched_keys(test):
    """Return the sched section keys. Keys whose name ends in 'list' will
    always be a list, otherwise they'll be single items. Keys in
    DISABLE_SCHED_KEYS won't be added."""

    sched_keys = {}

    for key, value in test.var_man.as_dict().get('sched', {}).items():
        if key in DISABLE_SCHED_KEYS:
            continue

        if isinstance(value, list) and len(value) > 1 or key.endswith('_list'):
            sched_keys[key] = value
        else:
            sched_keys[key] = value[0] if value else None

    return sched_keys

BASE_RESULTS = {
    'name': lambda test: test.name,
    'id': lambda test: test.id,
    'test_version': lambda test: test.test_version,
    'pav_version': lambda test: test.var_man['pav.version'],
<<<<<<< HEAD
    'min_pav_version': lambda test: test.min_pav_version,
=======
    'compatible_pav_versions': lambda test: test.compatible_pav_versions,
>>>>>>> 3cd54173
    'created': lambda test: datetime.datetime.fromtimestamp(
        test.path.stat().st_mtime).isoformat(" "),
    'started': lambda test: test.started.isoformat(" "),
    'finished': lambda test: test.finished.isoformat(" "),
    'duration': lambda test: str(test.finished - test.started),
    'user': lambda test: test.var_man['pav.user'],
    'job_id': lambda test: test.job_id,
    'sched': get_sched_keys,
    'sys_name': lambda test: test.var_man['sys.sys_name'],
    'pav_result_errors': lambda test: [],
    'return_value': None,
}
'''A dictionary of result key names and a function to acquire the value.
The function should take a test_run object as it's only argument. If the
function is None, that denotes that this key is reserved, but filled in
elsewhere.
'''


def base_results(test) -> dict:
    """Get all of the auto-filled result values for a test.
    :param pavilion.test_run.PavTestRun test: A pavilion test object.
    :return: A dictionary of result values.
    """

    results = {}

    for key, func in BASE_RESULTS.items():
        if func is not None:
            results[key] = func(test)

    return results


class ResultError(RuntimeError):
    """Error thrown when a failure occurs with any sort of result processing."""<|MERGE_RESOLUTION|>--- conflicted
+++ resolved
@@ -33,11 +33,7 @@
     'id': lambda test: test.id,
     'test_version': lambda test: test.test_version,
     'pav_version': lambda test: test.var_man['pav.version'],
-<<<<<<< HEAD
-    'min_pav_version': lambda test: test.min_pav_version,
-=======
     'compatible_pav_versions': lambda test: test.compatible_pav_versions,
->>>>>>> 3cd54173
     'created': lambda test: datetime.datetime.fromtimestamp(
         test.path.stat().st_mtime).isoformat(" "),
     'started': lambda test: test.started.isoformat(" "),
