"""This module contains the ResultParser plugin class, as well functions
to process result parser configurations defined by a test run."""

import glob
import inspect
import logging
import pprint
from collections import OrderedDict
from pathlib import Path
<<<<<<< HEAD
import textwrap
=======
from typing import Dict, Callable
>>>>>>> 0bbaf3cb

import yaml_config as yc
from pavilion.result.base import ResultError
from pavilion.test_config import file_format, resolver
from yapsy import IPlugin

LOGGER = logging.getLogger(__file__)


# The dictionary of result parsers.
_RESULT_PARSERS = {}


def get_plugin(name):
    """Get the result plugin parser called name.

:param str name: The name of the result parser plugin to return.
:rtype: ResultParser
"""

    return _RESULT_PARSERS[name]


def list_plugins():
    """Return a list of result parser plugin names."""

    return list(_RESULT_PARSERS.keys())


def __reset():
    """Reset the plugin setup. This is for testing only."""

    global _RESULT_PARSERS  # pylint: disable=W0603

    # Remove all existing parsers.
    for parser in list(_RESULT_PARSERS.values()):
        parser.deactivate()


ACTION_STORE = 'store'
ACTION_TRUE = 'store_true'
ACTION_FALSE = 'store_false'
ACTION_COUNT = 'count'

PER_FIRST = 'first'
PER_LAST = 'last'
PER_FULLNAME = 'fullname'
PER_NAME = 'name'
PER_FULLNAME_LIST = 'fullname_list'
PER_NAME_LIST = 'name_list'
PER_LIST = 'list'
PER_ANY = 'any'
PER_ALL = 'all'

MATCH_FIRST = 'first'
MATCH_LAST = 'last'
MATCH_ALL = 'all'
MATCH_CHOICES = (MATCH_FIRST, MATCH_LAST, MATCH_ALL)

MATCHES_ELEM = yc.StrElem(
    "match_type",
    help_text=(
        "How to handle multiple matches. '{FIRST}' (default) and '{LAST}'"
        "should return a single item (or nothing), while '{ALL}' "
        "should return a list of all matches."
        .format(
            FIRST=MATCH_FIRST,
            LAST=MATCH_LAST,
            ALL=MATCH_ALL,
        ))
)
"""This is to use in any result parser plugin that can match multiple items.
It's provided here for consistency between plugins."""


DEFAULTS = {
    'per_file': PER_FIRST,
    'action': ACTION_STORE,
    'files': ['../run.log']
}

CHOICES = {
    'per_file': (PER_FIRST, PER_LAST, PER_ANY, PER_ALL, PER_LIST, PER_NAME,
                 PER_FULLNAME, PER_NAME_LIST, PER_FULLNAME_LIST),
    'action': (ACTION_COUNT, ACTION_STORE, ACTION_TRUE, ACTION_FALSE),
}

DEFAULT_KEY = '_defaults'


def set_parser_defaults(rconf: dict, def_conf: dict):
    """Set the default values for each result parser. The default conf
    can hold defaults that apply across an entire result parser."""

    base = DEFAULTS.copy()

    for key, val in def_conf.items():
        if val not in (None, []):
            base[key] = val

    for key, val in rconf.items():
        if val is None:
            continue

        if key in base and val == []:
            continue

        base[key] = val

    return base


def check_parser_conf(rconf, key, parser):
    """Validate the given parser configuration.

    :raises: ResultError on failure.
    """

    action = rconf.get('action')
    per_file = rconf.get('per_file')

    found_deferred = False
    # Don't check args if they have deferred values.
    for option, values in rconf.items():
        if not isinstance(values, list):
            values = [values]

        for value in values:
            if resolver.TestConfigResolver.was_deferred(value):
                found_deferred = True
            elif option in CHOICES:
                if value not in CHOICES[option]:
                    raise ResultError(
                        "Option '{}' in result parser for key '{}' has a "
                        "value of '{}', but it must be one of '{}'"
                        .format(option, key, value, CHOICES[option]))

    if found_deferred:
        # We can't continue checking from this point if anything was deferred.
        return

    if (key == 'result'
            and action not in (ACTION_TRUE,
                               ACTION_FALSE)
            and per_file not in (PER_FIRST, PER_LAST,
                                 PER_ANY, PER_ALL)):
        raise ResultError(
            "Result parser has key 'result', but must store a "
            "boolean. Use action 'first' or 'last', along with a "
            "per_file setting of 'first', 'last', 'any', or 'all'")

    try:
        parser.check_args(**rconf)
    except ResultError as err:
        raise ResultError(
            "Key '{}': {}".format(key, err.args[0]))


class ResultParser(IPlugin.IPlugin):
    """Base class for creating a result parser plugin. These are essentially
a callable that implements operations on the test or test files. The
arguments for the callable are provided automatically via the test
config. The doc string of result parser classes is used as the user help
text for that class, along with the help from the config items."""

    PRIO_CORE = 0
    PRIO_COMMON = 10
    PRIO_USER = 20

    def __init__(self, name, description, defaults=None,
                 config_elems=None, validators=None, open_mode='r',
                 priority=PRIO_COMMON):
        """Initialize the plugin object

:param str name: The name of this plugin.
:param str description: A short description of this result parser.
:param Union[str, None] open_mode: How to open each file handed to the parser.
    None denotes that a path rather than a file object is expected.
:param List[yaml_config.ConfigElement] config_elems: A list of configuration
    elements (from the yaml_config library) to use to define the
    config section for this result parser. These will be passed as arguments
    to the parser function. Only StrElem and ListElems are accepted. Any type
    conversions should be done with validators. Use the defaults and validators
    argument to set defaults, rather than the YamlConfig options.
:param dict defaults: A dictionary of defaults for the result parser's
    arguments.
:param dict validators: A dictionary of auto-validators. These can
    take several forms:

    - A tuple - The value must be one of the items in the tuple.
    - a function - The function should accept a single argument. The
      returned value is used. ValueError or ResultError should be raised
      if there are issues. Typically this will be a type conversion function.
      For list arguments this is applied to each of the list values.
:param int priority: The priority of this plugin, compared to plugins
    of the same name. Higher priority plugins will supersede others.
"""

        self.name = name
        self.description = description
        self.defaults = {} if defaults is None else defaults

        if validators is not None:
            for key, val in validators.items():
                if not (isinstance(val, tuple) or
                        callable(val)):
                    raise RuntimeError(
                        "Validator for key {} in result parser {} at {} must "
                        "be a tuple or a function."
                        .format(key, name, self.path)
                    )
        self.validators = {} if validators is None else validators

        config_elems = config_elems if config_elems is not None else []
        for elem in config_elems:
            if not (isinstance(elem, yc.StrElem) or
                    (isinstance(elem, yc.ListElem) and
                     isinstance(elem._sub_elem, yc.StrElem))):
                raise RuntimeError(
                    "Config elements for result parsers must be strings"
                    "or lists of strings. Got elem {} in parser at {}"
                    .format(elem, self.path)
                )

            if elem.default not in [None, []] or elem._choices is not None:
                raise RuntimeError(
                    "Config elements for result parsers shouldn't set "
                    "a default or choices (use the defaults or choices"
                    "argument for the result_parser init). Problem found "
                    "in {} in result parser at {}"
                    .format(elem, self.path)
                )

            if elem is MATCHES_ELEM:
                self.validators['match_type'] = MATCH_CHOICES
                if 'match_type' not in self.defaults:
                    self.defaults['match_type'] = MATCH_FIRST

            self.config_elems = config_elems
        self.priority = priority
        self.open_mode = open_mode

        super().__init__()

    def __call__(self, test, file, **kwargs):
        """This is where the result parser is actually implemented.

:param pavilion.test_run.TestRun test: The test run object.
:param file: This will be a file object or a string, depending on the
    parser's 'open_mode' setting in __init__.
:param dict kwargs: The arguments are the config values from the the
    test's result config section for this parser. These should be
    explicitly defined in your result parser class.
:raises ResultParserError: When something goes wrong.
"""

        raise NotImplementedError("A result parser plugin must implement"
                                  "the __call__ method.")

    def _check_args(self, **kwargs) -> dict:
        """Override this to add custom checking of the arguments at test
kickoff time. This prevents errors in your arguments from causing
a problem in the middle of a test run. The yaml_config module handles
structural checking (and can handle more). This should raise a
descriptive ResultParserError if any issues are found.

:param kwargs: Child result parsers should override these with
    specific kwargs for their arguments. They should all default to
    and rely on the config parser to set their defaults.
:raises ResultParserError: If there are bad arguments.
"""

        _ = self

        return kwargs

    def check_args(self, **kwargs) -> dict:
        """Check the arguments for any errors at test kickoff time, if they
don't contain deferred variables. We can't check tests with
deferred args. On error, should raise a ResultParserError.

:param dict kwargs: The arguments from the config.
:raises ResultParserError: When bad arguments are given.
"""

        # The presence or absence of needed args should be enforced by
        # setting 'required' in the yaml_config config items.
        args = self.defaults.copy()
        for key, val in kwargs.items():
            if val is None or (key in args and val == []):
                continue
            args[key] = kwargs[key]
        kwargs = args

        for key in ('action', 'per_file', 'files'):
            if key not in kwargs:
                raise RuntimeError(
                    "Result parser '{}' missing required attribute '{}'. These "
                    "are validated at the config level, so something is "
                    "probably wrong with plugin."
                    .format(self.name, key)
                )

            # The parser plugins don't know about these keys, as they're
            # handled at a higher level.
            del kwargs[key]

        for key, validator in self.validators.items():
            if isinstance(validator, tuple):
                if kwargs[key] not in validator:
                    raise ResultError(
                        "Invalid value for option '{}'. "
                        "Expected one of {}, got '{}'."
                        .format(key, validator, kwargs[key])
                    )
            else:
                # Must be a validator function.
                value = kwargs[key]

                try:
                    if isinstance(value, list):
                        kwargs[key] = [validator(val) for val in value]
                    else:
                        kwargs[key] = validator(value)

                except ValueError as err:
                    raise ResultError(
                        "Validation error for option '{}' with "
                        "value '{}'.\n{}"
                        .format(key, kwargs[key], err.args[0])
                    )

        return self._check_args(**kwargs)

    KEY_REGEX_STR = r'^[a-zA-Z0-9_-]+$'

    def get_config_items(self):
        """Get the config for this result parser. This should be a list of
yaml_config.ConfigElement instances that will be added to the test
config format at plugin activation time. The simplest format is a
list of yaml_config.StrElem objects, but any structure is allowed
as long as the leaf elements are StrElem type.

The config values will be passed as the keyword arguments to the
result parser when it's run and when its arguments are checked. The base
implementation provides several arguments that must be present for every result
parser. See the implementation of this method in result_parser.py for more
info on those arguments and what they do.

Example: ::

    config_items = super().get_config_items()
    config_items.append(
        yaml_config.StrElem('token', default='PASSED',
            help="The token to search for in the file."
    )
    return config_items

"""

        config_items = [
            yc.StrElem(
                "action",
                help_text=(
                    "What to do with parsed results.\n"
                    "  {STORE} - Just store the result (default).\n"
                    "  {TRUE} - Store True if there was a result.\n"
                    "  {FALSE} - Store True for no result.\n"
                    "  {COUNT} - Count the number of results.\n"
                    .format(
                        STORE=ACTION_STORE,
                        TRUE=ACTION_TRUE,
                        FALSE=ACTION_FALSE,
                        COUNT=ACTION_COUNT))
            ),
            # The default for the file is handled by the test object.
            yc.ListElem(
                "files",
                sub_elem=yc.StrElem(),
                help_text="Path to the file/s that this result parser "
                          "will examine. Each may be a file glob,"
                          "such as '*.log'"),
            yc.StrElem(
                "per_file",
                help_text=(
                    "How to save results for multiple file matches.\n"
                    "  {FIRST} - The result from the first file with a "
                    "non-empty result. If no files were found, this "
                    "is considerd an error. (default)\n"
                    "  {LAST} - As '{FIRST}', but last result.\n"
                    "  {FULLNAME} - Store the results on a per file "
                    "basis under results['fn'][<filename>][<key>]\n"
                    "  {NAME} - As '{FULLNAME}', except use the "
                    "filename minus extension (foo.bar.log -> foo.bar), and"
                    "store under the results['n'][<name>][<key>]\n"
                    "  {FULLNAME_LIST} - Save the matching file names, rather\n"
                    "than the parsed values, in a list.\n"
                    "  {NAME_LIST} - As '{FULLNAME_LIST}' except store the \n"
                    "filenames minus the extension.\n"
                    "  {LIST} - Merge all each result and result list "
                    "into a single list.\n"
                    "  {ALL} - Use only with the 'store_true' or "
                    "'store_false' action. Set true if all files had a "
                    "true result. Note that 0 is a false result.\n"
                    "  {ANY} - As '{ALL}', but set true if any file had"
                    "a true result.\n"
                    .format(
                        FIRST=PER_FIRST,
                        LAST=PER_LAST,
                        FULLNAME=PER_FULLNAME,
                        NAME=PER_NAME,
                        NAME_LIST=PER_NAME_LIST,
                        FULLNAME_LIST=PER_FULLNAME_LIST,
                        LIST=PER_LIST,
                        ALL=PER_ALL,
                        ANY=PER_ANY))
            ),
        ]

        config_items.extend(self.config_elems)
        return config_items

    @property
    def path(self):
        """The path to the file containing this result parser plugin."""

        return inspect.getfile(self.__class__)

    def doc(self):
        """Return documentation on this result parser."""

        def wrap(text: str, indent=0):

            indent = ' ' * indent

            out_lines = []
            for line in text.splitlines():
                out_lines.extend(
                    textwrap.wrap(line, initial_indent=indent,
                                  subsequent_indent=indent))

            return out_lines

        doc = [
            self.name,
            '-'*len(self.name)
        ]
        doc.extend(wrap(self.description))

        doc.extend([
            '\nArguments',
            '---------',
        ])

        for arg in self.config_elems:
            doc.append('  ' + arg.name)
            doc.extend(wrap(arg.help_text, indent=4))
            if arg.name in self.defaults:
                doc.extend(wrap("default: '{}'".format(self.defaults[arg.name]),
                                indent=4))
            if arg.name in self.validators:
                validator = self.validators[arg.name]
                if isinstance(validator, tuple):
                    doc.extend(wrap('choices: ' + str(validator), indent=4))
            doc.append('')

        return '\n'.join(doc)

    def activate(self):
        """Yapsy runs this when adding the plugin.

In this case it:

- Adds the config section (from get_config_items()) to the test config
  format.
- Adds the result parser to the list of known result parsers.
"""

        config_items = self.get_config_items()

        file_format.TestConfigLoader.add_result_parser_config(self.name,
                                                              config_items)

        if self.name in _RESULT_PARSERS:
            other = _RESULT_PARSERS[self.name]
            if self.priority > other.priority:
                LOGGER.info(
                    "Result parser '%s' at %s is superseded by %s.",
                    self.name, other.path, self.path)
                _RESULT_PARSERS[self.name] = self
            elif self.priority < other.priority:
                LOGGER.info(
                    "Result parser '%s' at %s is ignored in lieu of %s.",
                    self.name, self.path, other.path)
            else:
                raise RuntimeError("Result parser conflict. Parser '{}' at {}"
                                   "has the same priority as {}"
                                   .format(self.name, other.path, self.path))
        else:
            _RESULT_PARSERS[self.name] = self

    def deactivate(self):
        """Yapsy calls this to remove this plugin. We only ever
do this in unittests.
"""

        # Remove the section from the config.
        file_format.TestConfigLoader.remove_result_parser_config(self.name)

        # Remove from list of available result parsers.
        del _RESULT_PARSERS[self.name]


NON_MATCH_VALUES = (None, [], False)
EMPTY_VALUES = (None, [])


def parse_results(test, results: Dict,
                  log: Callable[..., None] = None) -> None:
    """Parse the results of the given test using all the result parsers
configured for that test.

- Find the result parser
- Parse results for each found file via the 'files' attr.
- Save those results (for each file) according to the 'action' attr.
- Combine file results into a single object with the 'per_file' attr
  and add them to the results dict.

:param pavilion.test_run.TestRun test: The pavilion test run to gather
    results for.
:param results: The dictionary of default result values. This will be
    updated in place.
:param log: The logging callable from 'result.get_result_logger'.
"""

    if log is None:
        def log(*_, **__):
            """Drop the logs."""

    log("Starting result parsing.")

    parser_configs = test.config['result_parse']

    log("Got result parser configs:")
    log(pprint.pformat(parser_configs))
    log("---------------")

    # A list of keys with duplicates already reported on, so we don't
    # report such errors multiple times.
    per_error_keys = []
    errors = []

    # Get the results for each of the parsers specified.
    for parser_name in parser_configs.keys():
        # This is almost guaranteed to work, as the config wouldn't
        # have validated otherwise.
        parser = get_plugin(parser_name)

<<<<<<< HEAD
        defaults = parser_configs[parser_name].get(DEFAULT_KEY, {})
=======
        log("Parsing results for parser {}".format(parser_name), lvl=1)
>>>>>>> 0bbaf3cb

        # Each parser has a list of configs. Process each of them.
        for key, rconf in parser_configs[parser_name].items():
            log("Parsing value for key '{}'".format(key), lvl=2)

            rconf = set_parser_defaults(rconf, defaults)

            # Grab these for local use.
            action = rconf['action']
            globs = rconf['files']

            per_file = rconf['per_file']

            # These config items are used here, but not expected by the
            # parsers themselves.
            args = rconf.copy()

            try:
                parser_args = parser.check_args(**args)
            except ResultError as err:
                errors.append({
                    'result_parser': parser_name,
                    'file':          str(parser.path),
                    'key':           key,
                    'msg':           err.args[0]})
                continue

            # The per-file results for this parser
            presults = OrderedDict()

            log("Looking for files that match file globs: {}".format(globs),
                lvl=2)

            # Find all the files we'll be parsing.
            paths = []
            for file_glob in globs:
                if not file_glob.startswith('/'):
                    file_glob = '{}/build/{}'.format(test.path, file_glob)

                for path in glob.glob(file_glob):
                    paths.append(Path(path))

            if not paths:
                log("No matching files found.")
                errors.append(
                    "File globs {} for key {} found no files."
                    .format(globs, key))
                continue

            log("Found {} matching files.".format(len(paths)))
            log("Results will be stored with action '{}'".format(action))

            # Apply the result parser to each file we're parsing.
            # Handle the results according to the 'action' config attribute.
            for path in paths:
                log("Parsing for file '{}':".format(path.as_posix()), lvl=3)
                try:
                    if parser.open_mode is None:
                        res = parser(test, path, **parser_args)
                    else:
                        with path.open(parser.open_mode) as file:
<<<<<<< HEAD
                            res = parser(test, file, **parser_args)
=======
                            res = parser(test, file, **args)
                    log("Raw parse result: '{}'".format(res))
>>>>>>> 0bbaf3cb
                except (IOError, PermissionError, OSError) as err:
                    log("Error reading file: {}".format(err))
                    errors.append({
                        'result_parser': parser_name,
                        'file': str(path),
                        'key': key,
                        'msg': "Error reading file: {}".format(err)})
                    continue
                except Exception as err:  # pylint: disable=W0703
                    log("UnexpectedError: {}".format(err))
                    errors.append({
                        'result_parser': parser_name,
                        'file': str(path),
                        'key': key,
                        'msg': "Unexpected Error: {}".format(err)})
                    continue

                # The result key is always true/false. It's ACTION_TRUE by
                # default.
                if (key == 'result' and
                        action not in (ACTION_FALSE, ACTION_TRUE)):
                    action = ACTION_TRUE
                    log("Forcing action to '{}' for the 'result' key.")

                if action == ACTION_STORE:
                    # Simply store the whole result.
                    presults[path] = res
                elif action == ACTION_TRUE:
                    # Any non-null/empty value is true
                    presults[path] = res not in NON_MATCH_VALUES
                elif action == ACTION_FALSE:
                    # Any null/empty value is false
                    presults[path] = res in NON_MATCH_VALUES
                elif action == ACTION_COUNT:
                    # Count the returned items.
                    if isinstance(res, (list, tuple)):
                        presults[path] = len(res)
                    elif res not in NON_MATCH_VALUES:
                        presults[path] = 1
                    else:
                        presults[path] = 0
                else:
                    raise ResultError(
                        "Invalid action for result parser '{}': {}"
                        .format(parser_name, action))

                log("Stored value '{}' for file '{}'"
                    .format(presults[path], path.name))

            log("Results for each found files:", lvl=2)
            for res_path, res_value in presults.items():
                if res_path.parent == test.build_path:
                    res_path = res_path.name
                else:
                    res_path = res_path.as_posix()
                log(' - {}: {}'.format(res_path, res_value))

            log("Handling results for key '{}' on a per-file basis with "
                "per_file setting '{}'".format(key, per_file))

            # Combine the results of all the files given according to the
            # 'per_file' config attribute.
            if per_file in (PER_FIRST, PER_LAST):
                # Per first and last find the first non-empty result
                # from all the found files, and uses that.
                # Empty lists (not tuples!) and None are considered empty.
                # See the result parser docs.

                presults = list(presults.values())
                if not presults:
                    raise ResultError(
                        "No files found that matched {} for key '{}'. If "
                        "you're hoping no such files exist, use a 'per_file' "
                        "setting other than {} or {}."
                        .format(globs, key, PER_FIRST, PER_LAST))

                # Do this backwards, if we want the last one.
                if per_file == PER_LAST:
                    presults = reversed(presults)

                results[key] = presults[0]

                for pres in presults:
                    if pres in EMPTY_VALUES:
                        continue

                    # Store the first non-empty item.
                    results[key] = pres
                    break
                log("{}: Picked non-empty value '{}'"
                    .format(per_file, results[key]))

            elif per_file in (PER_NAME, PER_FULLNAME):
                # Store in results under the 'stem' or 'name' key as a dict
                # where each name/stem has a dict with this key and the value.

                per_key = 'n' if per_file == PER_NAME else 'fn'

                if per_key not in results:
                    results[per_key] = dict()

                per_dict = results[per_key]  # type: dict

                for fname, value in presults.items():
                    if per_file == PER_FULLNAME:
                        name = str(fname.name)
                    else:
                        name = str(fname.stem)

                    if name not in per_dict:
                        per_dict[name] = dict()

                    if (key in per_dict[name] and
                            name not in per_error_keys):
                        errors.append({
                            'result_parser': parser_name,
                            'file': str(fname),
                            'key': key,
                            'msg': "Duplicate file key '{}' matched by {}"
                                   .format(name, per_file)})
                        continue

                    per_dict[name][key] = value

                log("Saved results under '{}' for each file {}."
                    .format(per_key, per_file))
                log(pprint.pformat(per_dict))

            elif per_file == PER_LIST:
                # Simply put all results together in a list. Values that
                # already are a list extend that list.
                # None values are ignored.

                result_list = list()

                for value in presults.values():
                    if isinstance(value, list):
                        result_list.extend(value)
                    elif value not in EMPTY_VALUES:
                        result_list.append(value)

                results[key] = result_list

                log("Saved results for all files as a list:\n{}"
                    .format(results[key]))

            elif per_file == PER_NAME_LIST:
                # Get the name stems from the files that matched.
                results[key] = sorted([
                    fname.stem for fname, value in presults.items()
                    if value not in EMPTY_VALUES
                ])
                log("Saved the file name stems for files that matched.")
                log(pprint.pformat(results[key]))

            elif per_file == PER_FULLNAME_LIST:
                # Get the filenames from the files that matched.
                results[key] = sorted([
                    fname.name for fname, value in presults.items()
                    if value not in EMPTY_VALUES
                ])

                log("Saved the file name for files that matched.")
                log(pprint.pformat(results[key]))

            elif per_file == PER_ALL:
                results[key] = all(presults.values())
                log("Saved the result of all() across all matched files: '{}'"
                    .format(results[key]))
            elif per_file == PER_ANY:
                results[key] = any(presults.values())
                log("Saved the result of any() across all matched files: '{}'"
                    .format(results[key]))
            else:
                raise ResultError("Invalid per_file value for result parser "
                                  "'{}' - {}"
                                  .format(parser_name, per_file))

        results['pav_result_errors'].extend(errors)<|MERGE_RESOLUTION|>--- conflicted
+++ resolved
@@ -7,11 +7,8 @@
 import pprint
 from collections import OrderedDict
 from pathlib import Path
-<<<<<<< HEAD
 import textwrap
-=======
 from typing import Dict, Callable
->>>>>>> 0bbaf3cb
 
 import yaml_config as yc
 from pavilion.result.base import ResultError
@@ -570,11 +567,10 @@
         # have validated otherwise.
         parser = get_plugin(parser_name)
 
-<<<<<<< HEAD
         defaults = parser_configs[parser_name].get(DEFAULT_KEY, {})
-=======
+
         log("Parsing results for parser {}".format(parser_name), lvl=1)
->>>>>>> 0bbaf3cb
+
 
         # Each parser has a list of configs. Process each of them.
         for key, rconf in parser_configs[parser_name].items():
@@ -636,12 +632,10 @@
                         res = parser(test, path, **parser_args)
                     else:
                         with path.open(parser.open_mode) as file:
-<<<<<<< HEAD
                             res = parser(test, file, **parser_args)
-=======
-                            res = parser(test, file, **args)
+
                     log("Raw parse result: '{}'".format(res))
->>>>>>> 0bbaf3cb
+
                 except (IOError, PermissionError, OSError) as err:
                     log("Error reading file: {}".format(err))
                     errors.append({
