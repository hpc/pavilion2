--- conflicted
+++ resolved
@@ -81,14 +81,9 @@
                 'available':    (node_id % 10) not in (0, 1),
                 'partitions':   partitions,
                 'reservations': reservations,
-<<<<<<< HEAD
                 'cpus': 13,
                 'features': features,
                 'foo': sched_config['dummy']['foo'],
-=======
-                'features':     features,
-                'foo':          sched_config['dummy']['foo'],
->>>>>>> 2b2c4700
             })
 
         extra = None
