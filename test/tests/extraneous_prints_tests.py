from pavilion import plugins
from pavilion.unittest import PavTestCase
import re
import subprocess


class ExtraPrintsTest(PavTestCase):

    def setUp(self):
        plugins.initialize_plugins(self.pav_cfg)

    def tearDown(self):
        plugins._reset_plugins()

    IGNORE_RE = re.compile(r'ext[-_]print:\s*ignore')

    def test_for_extra_prints(self):
        """greps for unnecessary dbg_print statements."""

        # looks for unnecessary dbg_prints in lib/pavilion directory
<<<<<<< HEAD
        base_cmd = [
            "grep",
            "-R",
            "-I",
            '[^f]print('
        ]

        cmd = base_cmd.copy()
        cmd.extend([
            "--exclude=unittest.py",
            "--exclude=utils.py",
            str(self.PAV_LIB_DIR)
        ])
        proc = subprocess.Popen(cmd, stdout=subprocess.PIPE)
        output, _ = proc.communicate()
        output = output.decode('utf8')
        # Filter out lines with a comment saying they're ok.
        output = [o for o in output.split('\n') if
                  o and self.IGNORE_RE.search(o) is None]
        self.maxDiff = None
        self.assertEqual(output, [])

        tests_root = self.PAV_ROOT_DIR/'test'/'tests'
=======
        cmd = "grep -R -I '[^f]print(' ../lib/pavilion/ " \
              "--exclude=unittest.py --exclude=utils.py"
        try:
            output = subprocess.check_output(cmd, shell=True).decode('utf8')
            # Filter out lines with a comment saying they're ok.
            print(output)
            output = [o for o in output.split('\n') if
                      o and self.IGNORE_RE.search(o) is None]
            print(output)
            self.maxDiff = None
            self.assertEqual(output, [])
        except subprocess.CalledProcessError as e:
            pass
>>>>>>> dc1ca4a1

        tests_root = self.PAV_ROOT_DIR/'test'/'tests'

        # looks for unnecessary dbg_prints in test directory
<<<<<<< HEAD
        cmd = base_cmd.copy()
=======
        cmd = ["grep", "-R", "-i", "-I", "[^f]print("]
>>>>>>> dc1ca4a1
        excludes = [
            'extraneous_prints_tests.py',
            'blarg.py',
            'poof.py']
        cmd.extend(['--exclude={}'.format(excl) for excl in excludes])
        cmd.append(str(tests_root))
<<<<<<< HEAD

        proc = subprocess.Popen(cmd, stdout=subprocess.PIPE)
        output, _ = proc.communicate()
        output = output.decode('utf8')
        output = [o for o in output.split('\n') if
                  o and self.IGNORE_RE.search(o) is None]
        self.maxDiff = None
        self.assertEqual(output, [])
=======
        print(' '.join(cmd))

        try:
            output = subprocess.check_output(cmd)
            self.maxDiff = None
            self.assertEqual(output.decode("utf-8"), '')
        except subprocess.CalledProcessError as e:
            pass
>>>>>>> dc1ca4a1
<|MERGE_RESOLUTION|>--- conflicted
+++ resolved
@@ -18,7 +18,6 @@
         """greps for unnecessary dbg_print statements."""
 
         # looks for unnecessary dbg_prints in lib/pavilion directory
-<<<<<<< HEAD
         base_cmd = [
             "grep",
             "-R",
@@ -42,37 +41,16 @@
         self.assertEqual(output, [])
 
         tests_root = self.PAV_ROOT_DIR/'test'/'tests'
-=======
-        cmd = "grep -R -I '[^f]print(' ../lib/pavilion/ " \
-              "--exclude=unittest.py --exclude=utils.py"
-        try:
-            output = subprocess.check_output(cmd, shell=True).decode('utf8')
-            # Filter out lines with a comment saying they're ok.
-            print(output)
-            output = [o for o in output.split('\n') if
-                      o and self.IGNORE_RE.search(o) is None]
-            print(output)
-            self.maxDiff = None
-            self.assertEqual(output, [])
-        except subprocess.CalledProcessError as e:
-            pass
->>>>>>> dc1ca4a1
-
-        tests_root = self.PAV_ROOT_DIR/'test'/'tests'
 
         # looks for unnecessary dbg_prints in test directory
-<<<<<<< HEAD
         cmd = base_cmd.copy()
-=======
-        cmd = ["grep", "-R", "-i", "-I", "[^f]print("]
->>>>>>> dc1ca4a1
+
         excludes = [
             'extraneous_prints_tests.py',
             'blarg.py',
             'poof.py']
         cmd.extend(['--exclude={}'.format(excl) for excl in excludes])
         cmd.append(str(tests_root))
-<<<<<<< HEAD
 
         proc = subprocess.Popen(cmd, stdout=subprocess.PIPE)
         output, _ = proc.communicate()
@@ -80,14 +58,4 @@
         output = [o for o in output.split('\n') if
                   o and self.IGNORE_RE.search(o) is None]
         self.maxDiff = None
-        self.assertEqual(output, [])
-=======
-        print(' '.join(cmd))
-
-        try:
-            output = subprocess.check_output(cmd)
-            self.maxDiff = None
-            self.assertEqual(output.decode("utf-8"), '')
-        except subprocess.CalledProcessError as e:
-            pass
->>>>>>> dc1ca4a1
+        self.assertEqual(output, [])