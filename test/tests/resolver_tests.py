--- conflicted
+++ resolved
@@ -472,7 +472,6 @@
                              .format(''.join(["{}: {}\n".format(*v) for v in
                                               exports])))
 
-<<<<<<< HEAD
     def test_command_inheritance(self):
         """Make sure command inheritance works as expected."""
 
@@ -526,7 +525,7 @@
             for section in ['build', 'run']:
                 self.assertEqual(test_cfg[section]['cmds'],
                                  correct[test_name][section]['cmds'])
-=======
+
     def test_version_compatibility(self):
         """Make sure version compatibility checks are working and populate the
         results.json file correctly."""
@@ -582,5 +581,4 @@
         run_cmd = commands.get_command(args.command_name)
         run_cmd.outfile = io.StringIO()
         run_cmd.errfile = run_cmd.outfile
-        self.assertEqual(run_cmd.run(self.pav_cfg, args), 22)
->>>>>>> 0d76aaff
+        self.assertEqual(run_cmd.run(self.pav_cfg, args), 22)