--- conflicted
+++ resolved
@@ -490,29 +490,17 @@
             'version_compatible.one': {
                 'test_version': '1.2.3',
                 'pav_version': pav_version,
-<<<<<<< HEAD
-                'min_pav_version': 'None'
-=======
                 'compatible_pav_versions': None
->>>>>>> 3cd54173
             },
             'version_compatible.two': {
                 'test_version': 'beta',
                 'pav_version': pav_version,
-<<<<<<< HEAD
-                'min_pav_version': '1.2.3-5.4.9'
-=======
                 'compatible_pav_versions': '1.2.3-5.4.9'
->>>>>>> 3cd54173
             },
             'version_compatible.three': {
                 'test_version': '1.0',
                 'pav_version': pav_version,
-<<<<<<< HEAD
-                'min_pav_version': 'None'
-=======
                 'compatible_pav_versions': None
->>>>>>> 3cd54173
             }
         }
 
