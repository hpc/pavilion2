from pavilion import commands
from pavilion import plugins
from pavilion.unittest import PavTestCase
from pavilion import schedulers
from pavilion.status_file import STATES
import argparse
import io
import time


class LogCmdTest(PavTestCase):

    def setUp(self):
        plugins.initialize_plugins(self.pav_cfg)

    def tearDown(self):
        plugins._reset_plugins()

    def test_log_arguments(self):
        log_cmd = commands.get_command('log')

        parser = argparse.ArgumentParser()
        log_cmd._setup_arguments(parser)

        # run a simple test
        test = self._quick_test()
        test.build()
        raw = schedulers.get_scheduler_plugin('raw')

        raw.schedule_test(self.pav_cfg, test)

        state = test.status.current().state
        end = time.time() + 1
        while ('ERROR' not in state and 'FAIL' not in state and
                state != STATES.COMPLETE and time.time() < end):
            time.sleep(.1)

        # test `pav log run test`
        args = parser.parse_args(['run', str(test.id)])
        self.assertEqual(args.test, test.id)

        self.dbg_print(test.id)

<<<<<<< HEAD
        # test `pav log kickoff test`
        args = parser.parse_args(['kickoff', 'test'])
        self.assertEqual(args.test, 'test')
=======
        out = io.StringIO()
        err = io.StringIO()
>>>>>>> 4ce3ce0c

        result = log_cmd.run(self.pav_cfg, args, out_file=out, err_file=err)
        err.seek(0)
        out.seek(0)
        self.assertEqual(err.read(), '')
        self.assertEqual(out.read(), 'Hello World.\n')
        self.assertEqual(result, 0)

        # test `pav log build test`
        # note: echo-ing hello world should not require anything to be built
        out.truncate(0)
        err.truncate(0)
        args = parser.parse_args(['build', str(test.id)])
        log_cmd.run(self.pav_cfg, args, out_file=out, err_file=err)
        out.seek(0)
        err.seek(0)
        self.assertEqual(out.read(), '')

        # test `pav log kickoff test`
        # note: in general, kickoff.log should be an empty file
        out.truncate(0)
        err.truncate(0)
        args = parser.parse_args(['kickoff', str(test.id)])
        result = log_cmd.run(self.pav_cfg, args, out_file=out, err_file=err)
        out.seek(0)
        err.seek(0)
        self.assertEqual(out.read(), '')
        self.assertEqual(err.read(), '')
        self.assertEqual(result, 0)
<|MERGE_RESOLUTION|>--- conflicted
+++ resolved
@@ -41,14 +41,8 @@
 
         self.dbg_print(test.id)
 
-<<<<<<< HEAD
-        # test `pav log kickoff test`
-        args = parser.parse_args(['kickoff', 'test'])
-        self.assertEqual(args.test, 'test')
-=======
         out = io.StringIO()
         err = io.StringIO()
->>>>>>> 4ce3ce0c
 
         result = log_cmd.run(self.pav_cfg, args, out_file=out, err_file=err)
         err.seek(0)
@@ -77,4 +71,4 @@
         err.seek(0)
         self.assertEqual(out.read(), '')
         self.assertEqual(err.read(), '')
-        self.assertEqual(result, 0)
+        self.assertEqual(result, 0)