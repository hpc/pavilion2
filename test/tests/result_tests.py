"""Test Result gathering"""

import copy
import datetime
import json
import io
import logging
import pprint
from collections import OrderedDict

import pavilion.result
import pavilion.result.common
import yaml_config as yc
from pavilion import arguments
from pavilion import commands
from pavilion import config
from pavilion import plugins
from pavilion import result
from pavilion import utils
from pavilion.commands import run
from pavilion.result import ResultError, base
from pavilion.result_parsers import base_classes
from pavilion.test_run import TestRun
from pavilion.unittest import PavTestCase

LOGGER = logging.getLogger(__name__)


class ResultParserTests(PavTestCase):

    def __init__(self, *args, **kwargs):
        super().__init__(*args, **kwargs)

        # Don't limit the size of the error diff.
        self.maxDiff = None

    def setUp(self):
        """This has to run before any command plugins are loaded."""
        plugins.initialize_plugins(self.pav_cfg)

    def tearDown(self):
        """Reset all plugins."""
        plugins._reset_plugins()

    def test_parse_results(self):
        """Check all the different ways in which we handle parsed results."""

        test_cfg = {
            'scheduler': 'raw',
            'run': {
                # This will result in 4 output files.
                # run.log, other.log, other2.log, other3.log
                'cmds': [
                    'echo "Hello World."',
                    'echo "Goodbye Cruel World."',
                    'echo "Multipass 1, 2, 3"',
                    'echo "A: 1"',
                    'echo "B: 2"',
                    'echo "B: 3"',
                    'echo "C: 4"',
                    'echo "D: 5"',
                    'echo "B: 6"',
                    'echo "D: 7"',
                    'echo "E: 8"',
                    'echo "In a World where..." >> other.log',
                    'echo "What in the World" >> other.log',
                    'echo "something happens..." >> other2.log',
                    'echo "and someone saves the World." >> other3.log',
                    'echo "I\'m here to cause Worldwide issues." >> other.txt'
                ]
            },
            'result_parse': {
                'regex': {
                    'basic': {'regex': r'.* World'},
                    'bc': {
                        'regex': r'.: (\d)',
                        'preceded_by': [r'^B:', r'^C:'],
                        'match_select': 'all',
                    },
                    'bcd': {
                        'regex': r'.: (\d)',
                        'preceded_by': [r'^B:', r'^C:'],
                        'for_lines_matching': r'^D:',
                        'match_select': 'all',
                    },
                    'bees': {
                        'regex': r'.: (\d)',
                        'for_lines_matching': r'^B:',
                        'match_select': 'all',
                    },
                    'last_b': {
                        'regex':              r'.: (\d)',
                        'for_lines_matching': r'^B:',
                        'match_select':       'last',
                    },
                    'middle_b': {
                        'regex':              r'.: (\d)',
                        'for_lines_matching': r'^B:',
                        'match_select':       '1',
                    },
                    'other_middle_b': {
                        'regex':              r'.: (\d)',
                        'for_lines_matching': r'^B:',
                        'match_select':       '-2',
                    },
                    'no_lines_match': {
                        'regex':              r'.*',
                        'for_lines_matching': r'nothing',
                        'match_select':       base_classes.MATCH_ALL,
                    },
                    'no_lines_match_last': {
                        'regex':              r'.*',
                        'for_lines_matching': r'nothing',
                        'match_select':       base_classes.MATCH_FIRST,
                    },
                    'mp1, _  ,   mp3': {
                        'regex': r'Multipass (\d), (\d), (\d)'
                    },
                    'mp4,mp5': {
                        'regex': r'Multipass (\d), (\d), (\d)'
                    },
                    'true': {
                        # Look all the log files, and save 'True' on match.
                        'files':  ['../run.log'],
                        'regex': r'.* World',
                        'action': base_classes.ACTION_TRUE,
                    },
                    'false': {
                        # As before, but false. Also, with lists of data.
                        # By multiple globs.
                        'files':  ['../run.log', 'other.*'],
                        'regex': r'.* World',
                        'action': base_classes.ACTION_FALSE,
                    },
                    'count': {
                        # As before, but keep match counts.
                        'files':        ['../run.log', '*.log'],
                        'regex': r'.* World',
                        'match_select': base_classes.MATCH_ALL,
                        'action':       base_classes.ACTION_COUNT,
                        'per_file':     base_classes.PER_NAME,
                    },
                    'name': {
                        # Store matches by name stub
                        # Note there is a name conflict here between other.txt
                        # and other.log.
                        'files':    ['other.*'],
                        'regex': r'.* World',
                        'per_file': base_classes.PER_NAME,
                    },
                    'name_list': {
                        # Store matches by name stub
                        # Note there is a name conflict here between other.txt
                        # and other.log.
                        'files':    ['*.log'],
                        'regex': r'World',
                        'per_file': base_classes.PER_NAME_LIST,
                    },
                    'lists': {
                        'files':        ['other*'],
                        'regex': r'.* World',
                        'match_select': base_classes.MATCH_ALL,
                        'per_file':     base_classes.PER_LIST,
                    },
                    'all': {
                        'files':    ['other*'],
                        'regex': r'.* World',
                        'action':   base_classes.ACTION_TRUE,
                        'per_file': base_classes.PER_ALL
                    },
                    'result': {
                        'files':    ['other*'],
                        'regex': r'.* World',
                        'action':   base_classes.ACTION_TRUE,
                        'per_file': base_classes.PER_ANY
                    },
                }
            }
        }

        test = self._quick_test(test_cfg, 'result_parser_test')
        test.run()

        results = test.gather_results(0)

        expected = {
            'basic': 'Hello World',
            'bc': [5],
            'bcd': [5],
            'bees': [2, 3, 6],
            'last_b': 6,
            'middle_b': 3,
            'other_middle_b': 3,
            'no_lines_match': [],
            'no_lines_match_last': None,
            'true': True,
            'false': False,
            'per_file': {
                'other': {
                    'count': 2,
                    'name': "I'm here to cause World"},
                'other2': {
                    'count': 0},
                'other3': {
                    'count': 1},
                'run': {
                    'count': 2},
            },
            'mp1': 1,
            'mp3': 3,
            'mp4': 1,
            'mp5': 2,
            'name_list': ['other', 'other3'],
            'lists': [
                "In a World",
                "What in the World",
                "I'm here to cause World",
                "and someone saves the World"],
            'all': False,
            'result': 'PASS',  # Any test
        }

        for key in expected:
            self.assertEqual(results[key], expected[key],
                             msg="Difference for key {}".format(key))
        self.assertIn(
            "When storing value for key 'name' per 'name', multiple files "
            "normalized to the name 'other': other.log, other.txt",
            results[result.RESULT_ERRORS])

        def find_hidden(resultd: dict) -> set:
            """Find any result bits that start with underscore."""

            found = set()

            for rkey, value in resultd.items():
                if rkey.startswith('_'):
                    found.add(rkey)
                if isinstance(value, dict):
                    found.update(find_hidden(value))

            return found

        self.assertEqual(find_hidden(results), set(),
                         msg="All hidden ('_' prefixed) result keys were "
                             "supposed to be deleted.")

    def test_check_config(self):

        # A list of regex
        parser_tests = [
            # Should work fine.
            ({'ok': {'regex': r'foo'}}, None),
            # Reserved key
            ({'created': {'regex': r'foo'}}, ResultError),
            # Missing regex
            ({'nope': {}}, yc.RequiredError),
            # Error in result parser specific args
            ({'test': {'regex': '[[['}}, ResultError),
            # You can't store the 'result' key 'per_file'.
            ({'result': {'per_file': 'name', 'regex': 'foo'}},
             ResultError),
        ]

        for parsers_conf, err_type in parser_tests:

            test_cfg = self._quick_test_cfg()
            test_cfg['result_parse'] = {
                    'regex': parsers_conf,
                }

            if err_type is not None:
                with self.assertRaises(err_type,
                                       msg="Error '{}' not raised for '{}'"
                                           .format(err_type, parsers_conf)):

                    # We want a finalized, validated config. This may raise
                    # errors too.
                    test = self._quick_test(test_cfg)

                    pavilion.result.check_config(test.config['result_parse'],
                                                 {})
            else:
                test = self._quick_test(test_cfg)
                pavilion.result.check_config(test.config['result_parse'], {})

        evaluate_confs = [
            # Reserved key
            {'started': 'bar'},
            {'foo': 'bar.3 +'}
        ]

        for eval_conf in evaluate_confs:
            with self.assertRaises(ResultError):
                pavilion.result.check_config({}, eval_conf)

    def test_base_results(self):
        """Make all base result functions work."""

        test = self._quick_test(
            cfg={
                # The only required param.
                'name': 'blank_test',
                'scheduler': 'raw',
            })

        now = datetime.datetime.now()

        # Any test that tries to run will have these, and only tests that
        # try to run get results.
        test.started = now
        test.finished = now + datetime.timedelta(seconds=3)
        test.job_id = 'test'

        base_results = base.base_results(test)
        # This one has to be set manually.
        base_results['return_value'] = 0

        for key in base.BASE_RESULTS.keys():
            self.assertIn(key, base_results)

            # Base result keys should have a non-None value, even from an
            # empty config file.
            self.assertIsNotNone(
                base_results[key],
                msg="Base result key '{}' was None.".format(key))


    def test_json_parser(self):
        """Check that JSON parser returns expected results."""

        cfg = self._quick_test_cfg()
        cfg['build'] = {'source_path': 'json-blob.txt'}
        cfg['result_parse'] = {
            'json': { 
                'myjson': {
                    'files': ['json-blob.txt'],
                    'include_only': ['foo.bar'],
                    'exclude': ['foo2'],
                    'stop_at': 'this is a',
                }
            }
        }

        expected_json = {'foo': {'bar': [1, 3, 5]}}

        test = self._quick_test(cfg=cfg)
        test.run()

        results = test.gather_results(0)

        self.assertEqual(results['myjson'], expected_json)


    def test_json_parser_errors(self):
        """Check that JSON parser raises correct errors for a
        variety of different inputs."""

        cfg_exclude_key_error = self._quick_test_cfg()
        cfg_exclude_key_error['build'] = {'source_path': 'json-blob.txt'}
        cfg_exclude_key_error['result_parse'] = {
            'json': { 
                'myjson': {
                    'files': ['json-blob.txt'],
                    'exclude': ['foo.badkey'],
                    'stop_at': 'this is a',
                }
            }
        }

        cfg_exclude_type_error = self._quick_test_cfg()
        cfg_exclude_type_error['build'] = {'source_path': 'json-blob.txt'}
        cfg_exclude_type_error['result_parse'] = {
            'json': { 
                'myjson': {
                    'files': ['json-blob.txt'],
                    'exclude': ['foo.bar.badkey'],
                    'stop_at': 'this is a',
                }
            }
        }

        cfg_include_key_error = self._quick_test_cfg()
        cfg_include_key_error['build'] = {'source_path': 'json-blob.txt'}
        cfg_include_key_error['result_parse'] = {
            'json': { 
                'myjson': {
                    'files': ['json-blob.txt'],
                    'include_only': ['foo.badkey'],
                    'exclude': ['foo.bar'],
                    'stop_at': 'this is a',
                }
            }
        }

        cfg_include_type_error = self._quick_test_cfg()
        cfg_include_type_error['build'] = {'source_path': 'json-blob.txt'}
        cfg_include_type_error['result_parse'] = {
            'json': { 
                'myjson': {
                    'files': ['json-blob.txt'],
<<<<<<< HEAD
                    'include_only': ['foo.bar.badkey'],
=======
                    'include_only': ['foo.buzz.badkey'],
>>>>>>> b9f03ce6
                    'exclude': ['foo.bar'],
                    'stop_at': 'this is a',
                }
            }
        }

        cfg_stopat_none_error = self._quick_test_cfg()
        cfg_stopat_none_error['build'] = {'source_path': 'json-blob.txt'}
        cfg_stopat_none_error['result_parse'] = {
            'json': { 
                'myjson': {
                    'files': ['json-blob.txt'],
                    'include_only': ['foo.bar'],
                    'exclude': ['foo.bar'],
                }
            }
        }

        cfg_stopat_bad_error = self._quick_test_cfg()
        cfg_stopat_bad_error['build'] = {'source_path': 'json-blob.txt'}
        cfg_stopat_bad_error['result_parse'] = {
            'json': { 
                'myjson': {
                    'files': ['json-blob.txt'],
                    'include_only': ['foo.bar'],
                    'exclude': ['foo.bar'],
                    'stop_at': 'this string does not exist',
                }
            }
        }

        cfgs = [cfg_exclude_key_error, cfg_exclude_type_error,
                cfg_include_key_error, cfg_include_type_error, 
                cfg_stopat_none_error, cfg_stopat_bad_error]

        error_texts = ["doesn't exist.",
                        "isn't a mapping.",
                        "doesn't exist.",
<<<<<<< HEAD
                        "isn't a mapping.",
                        "is invalid JSON.",
                        "is invalid JSON.",
=======
                        "doesn't exist.",
                        "Invalid JSON:",
                        "Invalid JSON:",
>>>>>>> b9f03ce6
                        ]

        for i, cfg in enumerate(cfgs):
            test = self._quick_test(cfg=cfg)
            test.run()
            results = test.gather_results(0)

<<<<<<< HEAD
            #print(results)
            #print("\n")

            self.assertTrue(results[result.RESULT_ERRORS][0].endswith(
               error_texts[i]
            )) 
=======
            self.assertTrue(
                error_texts[i] in results[result.RESULT_ERRORS][0])
>>>>>>> b9f03ce6


    def test_table_parser(self):
        """Check table result parser operation."""

        # start & nth start with line+space delimiter
        cfg = {
            'scheduler': 'raw',
            'build': {
                'source_path': 'tables.txt'
            },
            'run': {
                'cmds': [
                    'cat tables.txt'
                ]
            },
            'result_parse': {
                'table': {
                    'table1': {
                        'delimiter_re': r'\|',
                        'col_names': ['cola', 'soda', 'pop'],
                        'preceded_by': ['table1', '', ''],
                        'for_lines_matching': '^- - -',
                    },
                    'table1b': {
                        'delimiter_re': r'\|',
                        'has_row_labels': 'False',
                        'preceded_by': ['table1'],
                        'for_lines_matching': '^--  --  --',
                    },
                    'table2': {
                        'delimiter_re':       r'\|',
                        'preceded_by':        ['table2'],
                        'for_lines_matching': '^--  --  --',
                    },
                    'table2_by_col': {
                        'delimiter_re':       r'\|',
                        'preceded_by':        ['table2'],
                        'for_lines_matching': '^--  --  --',
                        'by_column':          'True',
                    },
                    'table3': {
                        'delimiter_re':       r'\|',
                        'for_lines_matching': '^Col1',
                        'match_select': '1',
                    },
                    'table4': {
                        'for_lines_matching': 'colA',
                    },
                    'table5': {
                        'for_lines_matching': r'\s+col1',
                        'table_end_re': r'^some other words',
                    },
                    'clomp': {
                        'preceded_by': '-+ Comma-delimited summary -+',
                        'delimiter_re': r',',
                        'by_column': 'True',
                    },
                    'mdtest': {
                        'preceded_by': '^SUMMARY:',
                        'delimiter_re': r'[ :]{2,}',
                        'lstrip': 'True',
                    }
                }
            }
        }

        expected = {
            'table1': {
                'data1': {'cola': 3,    'soda': 'data4', 'pop': None},
                'data2': {'cola': 8,    'soda': 'data5', 'pop': None},
                'data3': {'cola': None, 'soda': 'data6', 'pop': None},
            },
            'table1b': {
                'row_0': {'col1': 'data1', 'col2': 3, 'col3': 'data4'},
                'row_1': {'col1': 'data2', 'col2': 8, 'col3': 'data5'},
                'row_2': {'col1': 'data3', 'col2': None, 'col3': 'data6'},
            },
            'table2': {
                'data7': {'col2': 0, 'col3': 'data10'},
                'data8': {'col2': 9, 'col3': 'data11'},
                'data9': {'col2': None, 'col3': 'data12'},
                'row_0': {'col2': 90, 'col3': 'data90'}
            },
            'table2_by_col': {
                 'col2': {'data7': 0, 'data8': 9, 'data9': None, 'row_0': 90},
                 'col3': {'data7': 'data10', 'data8': 'data11',
                          'data9': 'data12', 'row_0': 'data90'}
            },
            'table3': {
                'data13': {'col2': 4, 'col3': None},
                'data14512': {'col2': 8, 'col3': 'data17'},
                'data15': {'col2': None, 'col3': 'data18'}
            },
            'table4': {
                'row_11111': {'colb': 12222, 'colc': 1333, 'cold': 14444},
                'row_41111': {'colb': 42222, 'colc': 43333, 'cold': 44444},
                'item1': {'colb': 'item2', 'colc': 'item3', 'cold': 'item4'},
                'item13': {'colb': 'item14', 'colc': 'item15', 'cold':
                           'item16'},
                'item5': {'colb': 'item6', 'colc': 'item7', 'cold': 'item8'},
                'item9': {'colb': 'item10', 'colc': 'item11', 'cold': 'item12'}
            },
            'table5': {
                'r1': {'col1': 1, 'col2': 2, 'col3': 3, 'col4': 4},
                'r2': {'col1': 5, 'col2': 6, 'col3': 7, 'col4': 7},
                'r3': {'col1': 8, 'col2': 9, 'col3': 10, 'col4': 11}
            },
            'clomp': {
                'bestcase_omp': {
                    'coral2_rfp': 27.04, 'efficacy': '100%', 'overhead': 0.0,
                    'runtime': 0.517, 'speedup': 5.1, 'us_loop': 5.29},
                'dynamic_omp': {
                    'coral2_rfp': 5.1, 'efficacy': '3.2%', 'overhead': 162.56,
                    'runtime': 16.392, 'speedup': 0.2, 'us_loop': 167.85},
                'manual_omp': {
                    'coral2_rfp': 18.72, 'efficacy': '22.2%', 'overhead': 18.5,
                    'runtime': 2.324, 'speedup': 1.1, 'us_loop': 23.79},
                'omp_barrier': {
                    'coral2_rfp': 1.0, 'efficacy': 'N/A', 'overhead': 'N/A',
                    'runtime': 0.919, 'speedup': 'N/A', 'us_loop': 9.41},
                'scaled_serial_ref': {
                    'coral2_rfp': 27.04, 'efficacy': 'N/A', 'overhead': 'N/A',
                    'runtime': 2.641, 'speedup': 1.0, 'us_loop': 27.04},
                'static_omp': {
                    'coral2_rfp': 9.41, 'efficacy': '22.0%', 'overhead': 18.72,
                    'runtime': 2.345, 'speedup': 1.1, 'us_loop': 24.01},
                'calc_deposit': {
                    'coral2_rfp': '4 -1 256 10 32 1 100', 'efficacy': 'N/A',
                    'overhead': 'N/A', 'runtime': 0.0, 'speedup': 'N/A',
                    'us_loop': 0.0},
            },
            'mdtest': {
                'directory_creation': {
                    'max': 56142.185, 'min': 51275.966, 'mean': 53720.139, 'std_dev': 1507.151},
                'directory_stat': {
                    'max': 82058.105, 'min': 73594.508, 'mean': 78318.159, 'std_dev': 2463.194},
                'directory_removal': {
                    'max': 60147.14, 'min': 38256.728, 'mean': 54513.053, 'std_dev': 8174.081},
                'file_creation': {
                    'max': 34165.337, 'min': 23620.775, 'mean': 31777.61, 'std_dev': 2874.459},
                'file_stat': {
                    'max': 35447.875, 'min': 16235.606, 'mean': 30449.403, 'std_dev': 6233.127},
                'file_read': {
                    'max': 44255.713, 'min': 40119.544, 'mean': 41821.671, 'std_dev': 1302.742},
                'file_removal': {
                    'max': 51791.173, 'min': 48547.479, 'mean': 50687.506, 'std_dev': 1104.267},
                'tree_creation': {
                    'max': 3394.929, 'min': 1559.637, 'mean': 2944.616, 'std_dev': 505.474},
                'tree_removal': {
                    'max': 1684.514, 'min': 1092.882, 'mean': 1483.38, 'std_dev': 171.119}
            },

        }

        test = self._quick_test(cfg, 'table_test')
        test.run()

        log_file = (test.path / 'results.log').open('w')
        results = test.gather_results(0, log_file=log_file)

        for key in expected:
            self.assertEqual(expected[key], results[key],
                             msg="Table {} doesn't match results.".format(key))

    def test_evaluate(self):

        ordered = OrderedDict()
        ordered['val_a'] = '3'
        ordered['val_b'] = 'val_a + 1'

        base_cfg = self._quick_test_cfg()
        base_cfg['run']['cmds'] = [
            'echo True > bool.out',
            'echo 1 > int.out',
            'echo 2.3 > float.out',
            'echo "blarg" > str.out',
        ]
        base_cfg['result_parse'] = {
            'regex': {
                'data': {
                    'regex': r'.*',
                    'per_file': 'name',
                    'files': '*.out',
                }
            }
        }

        # (evaluate_conf, expected values)
        evaluate_tests = [
            ({'result': 'True'}, {'result': 'PASS'}),
            ({'result': 'return_value != 0',
              'blarg': 'return_value != 0'}, {'result': 'FAIL'}),
            # Make sure functions work.
            ({'sum': 'sum([1,2,3])'}, {'sum': 6}),

            # Check basic math.
            ({'val_a': '3',
              'val_b': 'val_a + val_c',
              'val_c': 'val_a*2'},
             {'val_a': 3, 'val_b': 9, 'val_c': 6}),

            # Check list operations.
            ({'list_ops': '[1, 2, 3] == 2'},
             {'list_ops': [False, True, False]}),
            ({'type_conv': 'per_file.*.data'},
             # The order here should be consistent
             {'type_conv': [True, 2.3, 1, "blarg"]})
        ]

        for evaluate_conf, exp_results in evaluate_tests:

            cfg = copy.deepcopy(base_cfg)
            cfg['result_evaluate'] = evaluate_conf

            test = self._quick_test(cfg)
            test.run()

            results = test.gather_results(0)

            for rkey, rval in exp_results.items():
                self.assertEqual(
                    results[rkey],
                    exp_results[rkey],
                    msg="Result mismatch for {}.\n"
                        "Expected '{}', got '{}'\n"
                        "Full Results:\n{}"
                        .format(evaluate_conf, exp_results[rkey],
                                results[rkey], pprint.pformat(results)))

    def test_evaluate_errors(self):
        error_confs = (
            {'val_a': 'undefined_a'},  # No such variable
            {'val_b': 'parse_error ++'},  # Parse error
            {'val_c': '"hello" + 3'},  # Value Error
            {'val_d': 'val_e + 3', 'val_e': 'val_d + 1'},  # Reference loop.
            {'val_f': 'really.complicated.*.variable.error'}
        )

        for error_conf in error_confs:
            cfg = self._quick_test_cfg()
            cfg['result_evaluate'] = error_conf

            test = self._quick_test(cfg)
            test.run()

            with self.assertRaises(pavilion.result.common.ResultError):
                result.evaluate_results({}, error_conf, utils.IndentedLog())

    def test_result_command(self):
        """Make sure the result command works as expected, including the
        re-run option."""

        result_cmd = commands.get_command('result')
        result_cmd.silence()
        run_cmd = commands.get_command('run')  # type: run.RunCommand
        run_cmd.silence()

        # We need to alter the config path for these, but those paths need
        # to be processed first.
        tmp_cfg = config.make_config({
            'config_dirs': [
                self.PAV_LIB_DIR,
                self.PAV_ROOT_DIR/'test/data/configs-rerun',
            ]})
        rerun_cfg = self.pav_cfg.copy()
        rerun_cfg['configs'] = tmp_cfg['configs']
        rerun_cfg['config_dirs'] = tmp_cfg['config_dirs']

        arg_parser = arguments.get_parser()
        run_args = arg_parser.parse_args(['run', '-b', 'result_tests'])
        if run_cmd.run(self.pav_cfg, run_args) != 0:
            cmd_out, cmd_err = run_cmd.clear_output()
            self.fail("Run command failed: \n{}\n{}".format(cmd_out, cmd_err))

        for test in run_cmd.last_tests:
            test.wait(10)

        res_args = arg_parser.parse_args(
            ('result', '--full') + tuple(t.full_id for t in run_cmd.last_tests))
        if result_cmd.run(self.pav_cfg, res_args) != 0:
            cmd_out, cmd_err = result_cmd.clear_output()
            self.fail("Result command failed: \n{}\n{}"
                      .format(cmd_out, cmd_err))

        res_args = arg_parser.parse_args(
            ('result',) + tuple(t.full_id for t in run_cmd.last_tests))
        if result_cmd.run(self.pav_cfg, res_args) != 0:
            cmd_out, cmd_err = result_cmd.clear_output()
            self.fail("Result command failed: \n{}\n{}"
                      .format(cmd_out, cmd_err))

        for test in run_cmd.last_tests:
            # Each of these tests should have a 'FAIL' as the result.
            self.assertEqual(test.results['result'], TestRun.FAIL)

        # Make sure we can re-run results, even with permutations.
        # Check that the changed results are what we expected.
        result_cmd.clear_output()
        res_args = arg_parser.parse_args(
            ('result', '--re-run', '--json') +
            tuple(t.full_id for t in run_cmd.last_tests))
        result_cmd.run(rerun_cfg, res_args)

        data, err = result_cmd.clear_output()
        results = json.loads(data)
        results = {res['name']: res for res in results}

        basic = results['result_tests.basic']
        per1 = results['result_tests.permuted.1']
        per2 = results['result_tests.permuted.2']

        self.assertEqual(basic['result'], TestRun.PASS,
                         msg="Test did not produce the expected result.")
        self.assertEqual(per1['result'], TestRun.FAIL)
        self.assertEqual(per2['result'], TestRun.PASS)

        # Make sure we didn't save any of the changes.
        orig_test = run_cmd.last_tests[0]
        reloaded_test = TestRun.load(self.pav_cfg, orig_test.working_dir,
                                     orig_test.id)
        self.assertEqual(reloaded_test.results, orig_test.results)
        self.assertEqual(reloaded_test.config, orig_test.config)

        # Make sure the log argument doesn't blow up.
        res_args = arg_parser.parse_args(
            ('result', '--show-log') + (run_cmd.last_tests[0].full_id,))
        if result_cmd.run(self.pav_cfg, res_args) != 0:
            cmd_out, cmd_err = result_cmd.clear_output()
            self.fail("Result command failed: \n{}\n{}"
                      .format(cmd_out, cmd_err))

    def test_re_search(self):
        """Check basic re functionality."""

        answers = {
            'hello': '33',
            'ip': '127.33.123.43',
            'all_escapes': r'.^$*\+?\{}\[]|'
        }

        test = self._load_test('re_search')[0]
        test.run()

        results = test.gather_results(0)

        for key, answer in answers.items():
            self.assertEqual(results[key], answer)

    def test_constant_parser(self):
        """Check the constant parser."""

        cfg = self._quick_test_cfg()
        cfg['variables'] = {
            'foo': ['bar']
        }
        cfg['result_parse'] = {
            'constant': {
                'foo': {
                    'const': '{{foo}}',
                },
                'baz': {
                    'const': '33',
                }
            }
        }

        expected = {
            'foo': 'bar',
            'baz': 33,
        }

        test = self._quick_test(cfg, 'const_parser_test')
        test.run()
        results = test.gather_results(0)

        for key in expected:
            self.assertEqual(results[key], expected[key])

    def test_forced_parser_defaults(self):
        """Make sure we honor the result parser's FORCED_DEFAULTS."""

        cfg = self._quick_test_cfg()
        cfg['result_parse'] = {
            'constant': {
                'foo': {
                    'const': 'bar',
                    'preceded_by': 'unsettable',
                }
            }
        }

        with self.assertRaises(pavilion.result.common.ResultError):
            result.check_config(cfg['result_parse'], {})

        test = self._quick_test(cfg, 'split_test')
        test.run()
        results = test.gather_results(0)

        self.assertTrue(results[result.RESULT_ERRORS][0].endswith(
            "This parser requires that you not set the 'preceded_by' key, as "
            "the default value is the only valid option."
        ))

    def test_split_parser(self):
        """Check the split parser."""

        cfg = self._quick_test_cfg()

        cfg['run']['cmds'] = [
            'echo "Results1"',
            'echo " 1 1.2       hello "',
            'echo "Results2"',
            'echo "1, 3, 5, 9, blarg, 11"',
        ]

        cfg['result_parse'] = {
            'split': {
                'a1,b1,c1': {
                    'preceded_by': [r'Results1']
                },
                'a2, _, _, _, b2':      {
                    'sep': ',',
                    'preceded_by':        [r'Results2'],
                },
            }
        }

        expected = {
            'a1': 1,
            'b1': 1.2,
            'c1': 'hello',
            'a2': 1,
            'b2': 'blarg',
        }

        test = self._quick_test(cfg, 'split_test')
        test.run()
        results = test.gather_results(0)

        for key in expected:
            self.assertEqual(results[key], expected[key])

    def test_flatten_results(self):
        """Make sure result flattening works as expected, as well as regular
        result output while we're at it."""

        cfg = self._quick_test_cfg()

        cfg['run']['cmds'] = [
            'for i in 1 2 3 4; do echo "hello $i" > $i.out; done'
        ]
        cfg['result_parse']['regex'] = {
            'hello': {
                'regex':    r'hello \d+',
                'files':    '*.out',
                'per_file': 'name',
            }
        }

        test = self._quick_test(cfg, name="flatten_results_test1")

        run_result = test.run()
        results = test.gather_results(run_result)
        test.save_results(results)

        flattened = {}

        test2 = self._quick_test(cfg, name="flatten_results_test2")
        run_result = test2.run()
        results = test2.gather_results(run_result)
        test2._pav_cfg = test2._pav_cfg.copy()
        test2._pav_cfg['flatten_results'] = False
        test2.save_results(results)

        with self.pav_cfg['result_log'].open() as results_log:
            for line in results_log.readlines():
                _result = json.loads(line)

                # Reconstruct the per_file dict, so that flattened and
                # unflattened are the same. If there's a format error, this
                # will have problems.
                if _result['name'] == "unittest.flatten_results_test1":
                    flattened[_result['file']] = {'hello': _result['hello']}
                elif _result['name'] == "unittest.flatten_results_test2":
                    unflattened = _result['per_file']

        answer = {
            '1': {'hello': 'hello 1'},
            '2': {'hello': 'hello 2'},
            '3': {'hello': 'hello 3'},
            '4': {'hello': 'hello 4'},
        }

        self.assertEqual(flattened, answer)
        self.assertEqual(unflattened, answer)<|MERGE_RESOLUTION|>--- conflicted
+++ resolved
@@ -399,11 +399,7 @@
             'json': { 
                 'myjson': {
                     'files': ['json-blob.txt'],
-<<<<<<< HEAD
-                    'include_only': ['foo.bar.badkey'],
-=======
                     'include_only': ['foo.buzz.badkey'],
->>>>>>> b9f03ce6
                     'exclude': ['foo.bar'],
                     'stop_at': 'this is a',
                 }
@@ -442,34 +438,17 @@
         error_texts = ["doesn't exist.",
                         "isn't a mapping.",
                         "doesn't exist.",
-<<<<<<< HEAD
-                        "isn't a mapping.",
-                        "is invalid JSON.",
-                        "is invalid JSON.",
-=======
                         "doesn't exist.",
                         "Invalid JSON:",
                         "Invalid JSON:",
->>>>>>> b9f03ce6
                         ]
 
         for i, cfg in enumerate(cfgs):
             test = self._quick_test(cfg=cfg)
             test.run()
             results = test.gather_results(0)
-
-<<<<<<< HEAD
-            #print(results)
-            #print("\n")
-
-            self.assertTrue(results[result.RESULT_ERRORS][0].endswith(
-               error_texts[i]
-            )) 
-=======
             self.assertTrue(
                 error_texts[i] in results[result.RESULT_ERRORS][0])
->>>>>>> b9f03ce6
-
 
     def test_table_parser(self):
         """Check table result parser operation."""
