import logging
import os

import yaml_config as yc
from pavilion import arguments
from pavilion import plugins
from pavilion import result_parsers
from pavilion.unittest import PavTestCase

LOGGER = logging.getLogger(__name__)


class ResultParserTests(PavTestCase):

    def setUp(self):
        # This has to run before any command plugins are loaded.
        arguments.get_parser()

    def test_parse_results(self):
        """Check all the different ways in which we handle parsed results."""

        plugins.initialize_plugins(self.pav_cfg)

        test_cfg = {
            'scheduler': 'raw',
            'run': {
                # This will result in 4 output files.
                # run.log, other.log, other2.log, other3.log
                'cmds': [
                    'echo "Hello World."',
                    'echo "Goodbye Cruel World."',
                    'echo "In a World where..." >> other.log',
                    'echo "something happens..." >> other2.log',
                    'echo "and someone saves the World." >> other3.log',
                    'echo "I\'m here to cause Worldwide issues." >> other.txt'
                ]
            },
            'results': {
                'regex': [
                    {
                        # Look at the default output file. (run.log)
                        'key': 'basic',
                        'regex': r'.* World',
                    },
                    {
                        # Look all the log files, and save 'True' on match.
                        'key': 'true',
                        'files': ['../run.log'],
                        'regex': r'.* World',
                        'action': result_parsers.ACTION_TRUE,
                    },
                    {
                        # As before, but false. Also, with lists of data.
                        'key': 'false',
                        # By multiple globs.
                        'files': ['../run.log', 'other.*'],
                        'regex': r'.* World',
                        'match_type': result_parsers.MATCH_ALL,
                        'action': result_parsers.ACTION_FALSE,
                    },
                    {
                        # As before, but keep match counts.
                        'key': 'count',
                        'files': ['../run.log', '*.log'],
                        'regex': r'.* World',
                        'match_type': result_parsers.MATCH_ALL,
                        'action': result_parsers.ACTION_COUNT,
                        'per_file': result_parsers.PER_FULLNAME,
                    },
                    {
                        # Store matches by fullname
                        'key': 'fullname',
                        'files': ['../run.log', '*.log'],
                        'regex': r'.* World',
                        'per_file': result_parsers.PER_FULLNAME,
                    },
                    {
                        # Store matches by name stub
                        # Note there is a name conflict here between other.txt
                        # and other.log.
                        'key': 'name',
                        'files': ['other.*'],
                        'regex': r'.* World',
                        'per_file': result_parsers.PER_NAME,
                    },
                    {
                        'key': 'lists',
                        'files': ['other*'],
                        'regex': r'.* World',
                        'match_type': result_parsers.MATCH_ALL,
                        'per_file': result_parsers.PER_LIST,
                    },
                    {
                        'key': 'all',
                        'files': ['other*'],
                        'regex': r'.* World',
                        'action': result_parsers.ACTION_TRUE,
                        'per_file': result_parsers.PER_ALL
                    },
                    {
                        'key': 'result',
                        'files': ['other*'],
                        'regex': r'.* World',
                        'action': result_parsers.ACTION_TRUE,
                        'per_file': result_parsers.PER_ANY
                    },
                ]
            }
        }

        test = self._quick_test(test_cfg, 'result_parser_test')
        test.build()
        test.run()

        results = result_parsers.parse_results(
            test=test,
            results={}
        )

        # Check all the different results to make sure they're what we expect.
        self.assertEqual(
            results['basic'],
            'Hello World')

        self.assertEqual(
            results['true'],
            True,
        )

        self.assertEqual(
            results['false'],
            False,
        )

        self.assertEqual(results['fullname']['run.log']['count'], 2)
        self.assertEqual(results['fullname']['other.log']['count'], 1)

        self.assertEqual(results['fullname']['other.log']['fullname'],
                         'In a World')

        self.assertIn(results['name']['other']['name'],
                      ['In a World', "I'm here to cause World"])
        self.assertIn("Duplicate file key 'other' matched by name",
                      [e['msg'] for e in results['errors']])

        self.assertEqual(sorted(results['lists']),
                         sorted(['and someone saves the World',
                                 'In a World',
                                 "I'm here to cause World"]))

        self.assertEqual(results['all'], False)
        self.assertEqual(results['result'], result_parsers.PASS)

        plugins._reset_plugins()

    def test_check_args(self):
        plugins.initialize_plugins(self.pav_cfg)

        # Make sure we can check arguments.
        test_cfg = {
            'results': {
                'regex': [
                    {'key': 'ok', 'regex': r'foo'},
                ]
            }
        }
        test = self._quick_test(test_cfg, 'check_args_test')
        result_parsers.check_args(test.config['results'])

        # Make sure duplicate keys aren't allowed.
        test_cfg = {
            'results': {
                'regex': [
                    {'key': 'repeated', 'regex': r'foo'},
                    {'key': 'repeated', 'regex': r'foo'},
                ]
            }
        }
        test = self._quick_test(test_cfg, 'check_args_test')
        with self.assertRaises(result_parsers.ResultParserError):
            result_parsers.check_args(test.config['results'])

        # Make sure we handle bad key names.
        test_cfg = {
            'results': {
                'regex': [
                    {'key': '#!@123948aa', 'regex': r'foo'},
                ]
            }
        }
        with self.assertRaises(ValueError):
            self._quick_test(test_cfg, 'check_args_test')

        # Make sure we handle missing the 'key' attribute as expected.
        test_cfg = {
            'results': {
                'regex': [
                    {'regex': r'foo'},
                ]
            }
        }
        with self.assertRaises(ValueError):
            self._quick_test(test_cfg, 'check_args_test')

        # Make sure reserved keys aren't allowed.
        test_cfg = {
            'results': {
                'regex': [
                    {'key': 'started', 'regex': r'foo'},
                ]
            }
        }
        test = self._quick_test(test_cfg, 'check_args_test')
        with self.assertRaises(result_parsers.ResultParserError):
            result_parsers.check_args(test.config['results'])

        # Missing a key for the parser plugin
        test_cfg = {
            'results': {
                'regex': [
                    {'key': 'nope'},
                ]
            }
        }
        with self.assertRaises(yc.RequiredError):
            self._quick_test(test_cfg, 'check_args_test')

        test_cfg = {
            'results': {
                'regex': [
                    {'key': 'test', 'regex': '[[['},
                ]
            }
        }
        test = self._quick_test(test_cfg, 'check_args_test')
        with self.assertRaises(result_parsers.ResultParserError):
            result_parsers.check_args(test.config['results'])

        test_cfg = {
            'results': {
                'regex': [
                    {
                        'key': 'test',
                        'regex': '^User:(.*)$',
                        'expected': ['12:11']
                    },
                ]
            }
        }
        test = self._quick_test(test_cfg, 'check_args_test')
        with self.assertRaises(result_parsers.ResultParserError):
            result_parsers.check_args(test.config['results'])

        test_cfg = {
            'results': {
                'regex': [
                    {
                        'key': 'test',
                        'regex': '^User:(.*)$',
                        'expected': ['-11:-12']
                    },
                ]
            }
        }
        test = self._quick_test(test_cfg, 'check_args_test')
        with self.assertRaises(result_parsers.ResultParserError):
            result_parsers.check_args(test.config['results'])

        test_cfg = {
            'results': {
                'regex': [
                    {
                        'key': 'test',
                        'regex': '^User:(.*)$',
                        'expected': ['11:12:13']
                    },
                ]
            }
        }
        test = self._quick_test(test_cfg, 'check_args_test')
        with self.assertRaises(result_parsers.ResultParserError):
            result_parsers.check_args(test.config['results'])

        test_cfg = {
            'results': {
                'regex': [
                    {
                        'key': 'test',
                        'regex': '^User:(.*)$',
                        'expected': ['11:words']
                    },
                ]
            }
        }
        test = self._quick_test(test_cfg, 'check_args_test')
        with self.assertRaises(result_parsers.ResultParserError):
            result_parsers.check_args(test.config['results'])

        test_cfg = {
            'results': {
                'regex': [
                    {
                        'key': 'test',
                        'regex': 'res',
                        'threshold': '-5',
                    },
                ]
            }
        }
        test = self._quick_test(test_cfg, 'check_args_test')
        with self.assertRaises(result_parsers.ResultParserError):
            result_parsers.check_args(test.config['results'])

        test_cfg = {
            'results': {
                'regex': [
                    {
                        'key': 'test',
                        'regex': 'res',
                        'threshold': 'A',
                    },
                ]
            }
        }
        test = self._quick_test(test_cfg, 'check_args_test')
        with self.assertRaises(result_parsers.ResultParserError):
            result_parsers.check_args(test.config['results'])

        test_cfg = {
            'results': {
                'regex': [
                    {
                        'key': 'test',
                        'regex': 'res',
                        'threshold': 'A',
                        'expected': '10:12',
                    },
                ]
            }
        }
        test = self._quick_test(test_cfg, 'check_args_test')
        with self.assertRaises(result_parsers.ResultParserError):
            result_parsers.check_args(test.config['results'])

        plugins._reset_plugins()

    def test_regex_expected(self):
        """Ensure the regex-value parser works appropriately."""

        plugins.initialize_plugins(self.pav_cfg)

        test_cfg = {
            'scheduler': 'raw',
            'run': {
                # This will result in 4 output files.
                # run.log, other.log, other2.log, other3.log
                'cmds': [
                    'echo "Test Name: FakeTest\n"',
                    'echo "User: Some-gal-or-guy\n"',
                    'echo "result1=19\n"',
                    'echo "result3=test\n"',
                    'echo "result9=-12\n"',
                    'echo "result12=9.9\n"',
                    'echo "result13=-22.2\n"',
                    'echo "result98=\n"',
                    'echo "result50=18.2,result51=18.3\n"',
                    'echo "overall=whatevs"'
                ]
            },
            'results': {
                'regex': [
                    {
                        # Look at the default output file. (run.log)
                        # Test for storing the whole line
                        'key': 'key0',
                        'regex': r'^User:.*$',
                        'match_type': result_parsers.MATCH_ALL,
                    },
                    {
                        # Test for storing a single value
                        'key': 'key1',
                        'regex': r'^result1=(.*)$',
                        'match_type': result_parsers.MATCH_ALL,
                    },
                    {
                        # Test for expecting a range of negative integers
                        'key': 'key2',
                        'regex': r'^result9=(.*)$',
                        'expected': ['-13:-9'],
                        'action': result_parsers.ACTION_TRUE,
                        'match_type': result_parsers.MATCH_ALL,
                    },
                    {
                        # Test for expecting a range of floats where the value
                        # is equal to the bottom of the range
                        'key': 'key3',
                        'regex': r'^result12=(.*)$',
                        'expected': ['9.0:9.9'],
                        'action': result_parsers.ACTION_TRUE,
                        'match_type': result_parsers.MATCH_ALL,
                    },
                    {
                        # Test for expecting a range of floats that has zero
                        # span
                        'key': 'key4',
                        'regex': r'^result12=(.*)$',
                        'expected': ['9.9:9.9'],
                        'action': result_parsers.ACTION_TRUE,
                        'match_type': result_parsers.MATCH_ALL,
                    },
                    {
                        # Test for expecting a range of floats where the value
                        # is equal to the top of the range
                        'key': 'key5',
                        'regex': r'^result12=(.*)$',
                        'expected': ['9.9:10.0'],
                        'action': result_parsers.ACTION_TRUE,
                        'match_type': result_parsers.MATCH_ALL,
                    },
                    {
                        # Test for expecting a range of floats from negative to
                        # positive
                        'key': 'key6',
                        'regex': r'^result12=(.*)$',
                        'expected': ['-9.9:10.0'],
                        'action': result_parsers.ACTION_TRUE,
                        'match_type': result_parsers.MATCH_ALL,
                    },
                    {
                        # Test for expecting a range of negative integers
                        'key': 'key7',
                        'regex': r'^result13=(.*)$',
                        'expected': ['-32:-22'],
                        'action': result_parsers.ACTION_TRUE,
                        'match_type': result_parsers.MATCH_ALL,
                    },
                    {
                        # Test for expecting a range from a negative float to a
                        # positive integer
                        'key': 'key8',
                        'regex': r'^result13=(.*)$',
                        'expected': ['-32.0:22'],
                        'action': result_parsers.ACTION_TRUE,
                        'match_type': result_parsers.MATCH_ALL,
                    },
                    {
                        # Test for expecting a range from a very large negative
                        # float to zero
                        'key': 'key9',
                        'regex': r'^result13=(.*)$',
                        'expected': ['-10000000000.0:0'],
                        'action': result_parsers.ACTION_TRUE,
                        'match_type': result_parsers.MATCH_ALL,
                    },
                    {
                        # Test for checking a set of results that are NOT in a
                        # list of integer values
                        'key': 'key10',
                        'regex': r'^result.*=(.*)$',
                        'expected': ['100', '101'],
                        'action': result_parsers.ACTION_TRUE,
                        'match_type': result_parsers.MATCH_ALL,
                    },
                    {
                        # Test for a list of results in a range of floats
                        'key': 'key11',
                        'regex': r'result5.=([0-9.]*)',
                        'expected': ['18.0:18.5'],
                        'action': result_parsers.ACTION_TRUE,
                        'match_type': result_parsers.MATCH_ALL,
                    },
                    {
                        # Test for a list of results where one value is inside
                        # the expected range and the other is not
                        'key': 'key12',
                        'regex': r'^result50=(.*),result51=(.*)$',
                        'expected': ['18.0:18.2'],
                        'action': result_parsers.ACTION_TRUE,
                        'match_type': result_parsers.MATCH_ALL,
                    },
                    {
                        # Test for a list of results in a one-side bounded
                        # range of floats
                        'key': 'key13',
                        'regex': r'result5.=([0-9.]*)',
                        'expected': [':18.5'],
                        'action': result_parsers.ACTION_TRUE,
                        'match_type': result_parsers.MATCH_ALL,
                    },
                    {
                        # Test for a list of results in a one-side bounded
                        # range of floats
                        'key': 'key14',
                        'regex': r'result5.=([0-9.]*)',
                        'expected': ['18.0:'],
                        'action': result_parsers.ACTION_TRUE,
                        'match_type': result_parsers.MATCH_ALL,
                    },
                    {
                        # Test for a list of results where one value is inside
                        # the expected range and the other is not
                        'key': 'key15',
                        'regex': r'^result50=(.*),result51=(.*)$',
                        'expected': [':18.2'],
                        'action': result_parsers.ACTION_TRUE,
                        'match_type': result_parsers.MATCH_ALL,
                    },
                    {
                        # Test for a list of results where one value is inside
                        # the expected range and the other is not
                        'key': 'key16',
                        'regex': r'^result50=(.*),result51=(.*)$',
                        'expected': ['18.0:'],
                        'action': result_parsers.ACTION_TRUE,
                        'match_type': result_parsers.MATCH_ALL,
                    },
                    {
                        # A test using the 'result' key is required.
                        'key': 'result',
                        'regex': r'^overall=(.*)$',
                        'action': result_parsers.ACTION_TRUE,
                    }
                ]
            }
        }

        test = self._quick_test(test_cfg, 'result_parser_test')
        test.build()
        test.run()

        results = result_parsers.parse_results(
            test=test,
            results={}
        )

        self.assertEqual(results['key0'], ['User: Some-gal-or-guy'])

        self.assertEqual(results['key1'], ['19'])

        self.assertTrue(results['key2'])

        self.assertTrue(results['key3'])

        self.assertTrue(results['key4'])

        self.assertTrue(results['key5'])

        self.assertTrue(results['key6'])

        self.assertTrue(results['key7'])

        self.assertTrue(results['key8'])

        self.assertTrue(results['key9'])

        self.assertFalse(results['key10'])

        self.assertTrue(results['key11'])

        self.assertFalse(results['key12'])

    def test_regex_threshold(self):
        """Ensure the match_count parser works appropriately."""

        plugins.initialize_plugins(self.pav_cfg)

        test_cfg = {
            'scheduler': 'raw',
            'run': {
                # This will result in 4 output files.
                # run.log, other.log, other2.log, other3.log
                'cmds': [
                    'echo "Test Name: FakeTest\n"',
                    'echo "User: Some-gal-or-guy\n"',
                    'echo "result1=19\n"',
                    'echo "result3=test\n"',
                    'echo "result9=-12\n"',
                    'echo "result12=9.9\n"',
                    'echo "result13=-22.2\n"',
                    'echo "result98=\n"',
                    'echo "result50=18.2,result51=18.3\n"',
                    'echo "overall=whatevs"'
                ]
            },
            'results': {
                'regex': [
                    {
                        # Look at the default output file. (run.log)
                        # Test for finding greater than the threshold present
                        'key': 'key0',
                        'regex': r'result',
                        'action': result_parsers.ACTION_TRUE,
                        'match_type': result_parsers.MATCH_ALL,
                        'threshold': '7',
                    },
                    {
                        # Test for finding equal to the threshold present
                        'key': 'key1',
                        'regex': r'result',
                        'action': result_parsers.ACTION_TRUE,
                        'match_type': result_parsers.MATCH_ALL,
                        'threshold': '8',
                    },
                    {
                        # Test for finding fewer than the threshold present
                        'key': 'key2',
                        'regex': r'result',
                        'action': result_parsers.ACTION_TRUE,
                        'match_type': result_parsers.MATCH_ALL,
                        'threshold': '9',
                    },
                    {
                        # Test for finding equal to of a more specific search
                        'key': 'key3',
                        'regex': r'result1',
                        'action': result_parsers.ACTION_TRUE,
                        'match_type': result_parsers.MATCH_ALL,
                        'threshold': '3',
                    },
                    {
                        # Test for finding fewer than of a more specific search
                        'key': 'key4',
                        'regex': r'result1',
                        'action': result_parsers.ACTION_TRUE,
                        'match_type': result_parsers.MATCH_ALL,
                        'threshold': '4',
                    },
                    {
                        # Test for a threshold of zero
                        'key': 'key5',
                        'regex': r'overall=whatevs',
                        'action': result_parsers.ACTION_TRUE,
                        'match_type': result_parsers.MATCH_ALL,
                        'threshold': '0',
                    },
                    {
                        # Test for a more complex search
                        'key': 'key6',
                        'regex': r'overall=whatevs',
                        'action': result_parsers.ACTION_TRUE,
                        'match_type': result_parsers.MATCH_ALL,
                        'threshold': '1',
                    },
                    {
                        # Test for a more complex search that fails
                        'key': 'key7',
                        'regex': r'overall=whatevs',
                        'action': result_parsers.ACTION_TRUE,
                        'match_type': result_parsers.MATCH_ALL,
                        'threshold': '2',
                    },
                    {
                        # Test for a more complex search that fails
                        'key': 'key8',
                        'regex': r'totallynotthere',
                        'action': result_parsers.ACTION_TRUE,
                        'match_type': result_parsers.MATCH_ALL,
                        'threshold': '0',
                    },
                    {
                        # A test using the 'result' key is required.
                        'key': 'result',
                        'regex': r'^overall=(.*)$',
                        'action': result_parsers.ACTION_TRUE,
                    }
                ]
            }
        }

        test = self._quick_test(test_cfg, 'result_parser_test')
        test.build()
        test.run()

        results = result_parsers.parse_results(
            test=test,
            results={}
        )

        self.assertTrue(results['key0'])

        self.assertTrue(results['key1'])

        self.assertFalse(results['key2'])

        self.assertTrue(results['key3'])

        self.assertFalse(results['key4'])

        self.assertTrue(results['key5'])

        self.assertTrue(results['key6'])

        self.assertFalse(results['key7'])

        self.assertFalse(results['key8'])

        self.assertTrue(results['result'])

    def test_regex_expected_sanity(self):
        """Sanity check for the expected parser."""

        plugins.initialize_plugins(self.pav_cfg)

        test_cfg = {
            'scheduler': 'raw',
            'run': {
                # This will result in 4 output files.
                # run.log, other.log, other2.log, other3.log
                'cmds': [
                    "echo I am a test's output.",
                    "echo Short and stout.",
                    "echo My min speed is 438.5",
                    "echo and my max is 968.3",
                    "echo What do you think of that, punk?",
                    "echo Also, here's another number to confuse you. 3.7. Take that."
                ]
            },
            'results': {
                'regex': [
                    {
                        # A test using the 'result' key is required.
                        'key': 'result',
                        'regex': r'max is',
                    },
                    {
                        'key': 'key',
                        'regex': r'max is (.*)$'
                    },
                    {
                        # A test using the 'result' key is required.
                        'key': 'key1',
                        'regex': r'max is (.*)$',
                        'expected': ['900-1000'],
                        'action': result_parsers.ACTION_TRUE,
                    },
                ]
            }
        }

        test = self._quick_test(test_cfg, 'result_parser_test')
        test.build()
        test.run()

        results = result_parsers.parse_results(
            test=test,
            results={}
        )

        self.assertEqual(results['key'], '968.3')

        self.assertTrue(results['result'])

    def test_table_result_parser(self):
        """
        Makes sure Table Result Parser Works
        :return:
        """
        plugins.initialize_plugins(self.pav_cfg)

        # line+space delimiter
        table_test1 = {
            'scheduler': 'raw',
            'run': {
                'cmds': [
                    'echo "SAMPLE TABLE"',
                    'echo "Col1 | Col2 | Col3"',
                    'echo "------------------"',
                    'echo "data1 | 3 | data2"',
                    'echo "data3 | 8 | data4"',
                    'echo "data5 |   | data6"',
                    'echo "some other text that doesnt matter"'
                ]
            },
            'results': {
                'table': [
                    {
                        'key': 'table1',
<<<<<<< HEAD
                        'delimiter': '\\|',
=======
                        'delimiter': r'\\|',
>>>>>>> 0b176ab3
                        'col_num': '3'
                    }
                ],
                'constant': [
                    {
                        'key': 'result',
                        'const': 'table1'
                    }
                ]
            }
        }

        test = self._quick_test(table_test1, 'result_parser_test')
<<<<<<< HEAD
        test.build()
        test.run({}, {})
=======
        test.run()
>>>>>>> 0b176ab3

        results = result_parsers.parse_results(
            test=test,
            results={}
        )

        self.assertEqual(['data1', 'data3', 'data5'], results['table1']['Col1'])
        self.assertEqual(['3', '8', ' '], results['table1']['Col2'])
        self.assertEqual(['data2', 'data4', 'data6'], results['table1']['Col3'])

        # space delimiter
        table_test2 = {
            'scheduler': 'raw',
            'run': {
                'cmds': [
                    'echo "SAMPLE TABLE"',
                    'echo "d1 d2 d3"',
                    'echo "d4 d5 d6"',
                    'echo "d7   d9"',
                    'echo "some other text that doesnt matter"'
                ]
            },
            'results': {
                'table': [
                    {
                        'key': 'table2',
                        'delimiter': ' ',
                        'col_num': '3'
                    }
                ],
                'constant': [
                    {
                        'key': 'result',
                        'const': 'table2'
                    }
                ]
            }
        }

        test = self._quick_test(table_test2, 'result_parser_test')
        test.build()
<<<<<<< HEAD
        test.run({}, {})
=======
        test.run()
>>>>>>> 0b176ab3

        results = result_parsers.parse_results(
            test=test,
            results={}
        )

        self.assertEqual(['d4', 'd7'], results['table2']['d1'])
        self.assertEqual(['d5', ' '], results['table2']['d2'])
        self.assertEqual(['d6', 'd9'], results['table2']['d3'])

        # comma delimiter
        table_test3 = {
            'scheduler': 'raw',
            'run': {
                'cmds': [
                    'echo "----------- Comma-delimited summary ---------"',
                    'echo "./clomp_hwloc 4 -1 256 10 32 1 100, calc_deposit, OMP Barrier, Scaled Serial Ref, Bestcase OMP, Static OMP, Dynamic OMP, Manual OMP"',
                    'echo "Runtime,   0.000,   0.919,   2.641,   0.517,   2.345,  16.392,   2.324"',
                    'echo "us/Loop,    0.00,    9.41,   27.04,    5.29,   24.01,  167.85,   23.79"',
                    'echo "Speedup,     N/A,     N/A,    1.00,     5.1,     1.1,     0.2,     1.1"',
                    'echo "Efficacy,    N/A,     N/A,     N/A,   100%,   22.0%,    3.2%, 22.2%"',
                    'echo "Overhead,    N/A,     N/A,     N/A,    0.00,   18.72,  162.56,   18.50"',
                    'echo "CORAL2 RFP, 4 -1 256 10 32 1 100, 1.00, 27.04, 27.04, 9.41, 5.1, 18.72, 1.1, 162.56, 0.2, 18.50, 1.1"'
                ]
            },
            'results': {
                'table': [
                    {
                        'key': 'table3',
                        'delimiter': ',',
                        'col_num': '8',
                        'has_header': 'True',
                        'col_names': [' ', 'calc_deposit', 'OMP Barrier',
                                      'Scaled Serial Ref', 'Bestcase OMP',
                                      'Static OMP', 'Dynamic OMP', 'Manual OMP']
                    }
                ],
                'constant': [
                    {
                        'key': 'result',
                        'const': 'table3'
                    }
                ]
            }
        }

        test = self._quick_test(table_test3, 'result_parser_test')
        test.build()
<<<<<<< HEAD
        test.run({}, {})
=======
        test.run()
>>>>>>> 0b176ab3

        results = result_parsers.parse_results(
            test=test,
            results={}
        )

        self.assertEqual('0.000', results['table3']['calc_deposit']['Runtime'])
        self.assertEqual('9.41', results['table3']['OMP Barrier']['us/Loop'])
        self.assertEqual('1.00',
                         results['table3']['Scaled Serial Ref']['Speedup'])
        self.assertEqual('100%', results['table3']['Bestcase OMP']['Efficacy'])
        self.assertEqual('18.72', results['table3']['Static OMP']['Overhead'])
        self.assertEqual('16.392', results['table3']['Dynamic OMP']['Runtime'])
        self.assertEqual('23.79', results['table3']['Manual OMP']['us/Loop'])<|MERGE_RESOLUTION|>--- conflicted
+++ resolved
@@ -775,11 +775,7 @@
                 'table': [
                     {
                         'key': 'table1',
-<<<<<<< HEAD
-                        'delimiter': '\\|',
-=======
                         'delimiter': r'\\|',
->>>>>>> 0b176ab3
                         'col_num': '3'
                     }
                 ],
@@ -793,12 +789,7 @@
         }
 
         test = self._quick_test(table_test1, 'result_parser_test')
-<<<<<<< HEAD
-        test.build()
-        test.run({}, {})
-=======
         test.run()
->>>>>>> 0b176ab3
 
         results = result_parsers.parse_results(
             test=test,
@@ -840,11 +831,7 @@
 
         test = self._quick_test(table_test2, 'result_parser_test')
         test.build()
-<<<<<<< HEAD
-        test.run({}, {})
-=======
         test.run()
->>>>>>> 0b176ab3
 
         results = result_parsers.parse_results(
             test=test,
@@ -893,11 +880,7 @@
 
         test = self._quick_test(table_test3, 'result_parser_test')
         test.build()
-<<<<<<< HEAD
-        test.run({}, {})
-=======
         test.run()
->>>>>>> 0b176ab3
 
         results = result_parsers.parse_results(
             test=test,
