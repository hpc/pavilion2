import grp
import os
import pathlib
import subprocess as sp
import time
import io
import time
from threading import Thread

from pavilion import lockfile
from pavilion.unittest import PavTestCase


# NOTE: The lockfile class is designed to work over NFS, but these tests don't
# actually check for that.
class TestLocking(PavTestCase):

    def set_up(self):
        self.lock_path = self.pav_cfg.working_dir/'lock_test.lock'
        self.lock_dir = self.pav_cfg.working_dir/'fuzzy_test.lock'

        if self.lock_path.exists():
            self.lock_path.unlink()

        if self.lock_dir.exists():
            for f in self.lock_dir.iterdir():
                f.unlink()

            self.lock_dir.rmdir()

    def tear_down(self):
        pass

    def test_locks(self):

        # Make sure the lock can be created and deleted with no contention
        # and in non-blocking mode.
        with lockfile.LockFile(self.lock_path):
            # Make sure the lock was created.
            self.assertTrue(self.lock_path.exists())
        # Make sure the lock is deleted after close.
        self.assertFalse(self.lock_path.exists())

        dmy_lock = lockfile.LockFile(self.lock_path, expires_after=100)
        dmy_lock._create_lockfile()

        # Remove the lockfile after 1 second of trying.
        sp.call("sleep 1; rm {}".format(self.lock_path), shell=True)
        # Test waiting for the lockfile.
        with lockfile.LockFile(self.lock_path, timeout=2):
            pass

        # Making sure that we can automatically acquire and delete an
        # expired lockfile.
        very_expired = lockfile.LockFile(
            self.lock_path,
            expires_after=-100)
        very_expired._create_lockfile()
        with lockfile.LockFile(self.lock_path, timeout=1):
            pass

        # Lock objects are reusable.
        lock = lockfile.LockFile(self.lock_path)
        with lock:
            pass
        with lock:
            pass

        # Make sure we can set the group on the lockfile.
        # We need a group other than our default.
        groups = os.getgroups()
        if os.getuid() != 0:
            # This is only valid for non-root users.
            if os.getuid() in groups:
                groups.remove(os.getuid())

            if groups:
                group = groups.pop()
                with lockfile.LockFile(self.lock_path,
                                       group=grp.getgrgid(group).gr_name):
                    stat = self.lock_path.stat()
                    self.assertEqual(stat.st_gid, group)
                    self.assertEqual(stat.st_mode & 0o777,
                                     lockfile.LockFile.LOCK_PERMS)

    def test_lock_contention(self):

        proc_count = 6
        procs = []

        fight_path = pathlib.Path(__file__).parent/'lock_fight.py'

        try:
            for p in range(proc_count):
                procs.append(sp.Popen(['python3',
                                       str(fight_path),
                                       str(self.lock_path)]))
            # Give the procs a chance to start.
            time.sleep(0.5)

            # Get the lock 5 times, hold it a sec, and verify that it's
            # uncorrupted.
            for i in range(5):
                with lockfile.LockFile(self.lock_path, timeout=2) as lock:
                    time.sleep(1)
                    host, user, expires, lock_id = lock.read_lockfile()

                    self.assertTrue(host is not None)
                    self.assertTrue(user is not None)
                    self.assertTrue(expires is not None)
                    self.assertEqual(lock_id, lock._id)
                # Let the other procs get the lock this time.
                time.sleep(0.2)

        finally:
            # Make sure we kill all the subprocesses.
            for proc in procs:
                proc.terminate()
                proc.kill()

    def test_lock_errors(self):

        def _acquire_lock(*args, **kwargs):
            with lockfile.LockFile(self.lock_path, *args, **kwargs):
                pass

        # The lock should time out properly.
        timeout_lock = lockfile.LockFile(self.lock_path, expires_after=100)
        timeout_lock._create_lockfile()
        self.assertRaises(TimeoutError, _acquire_lock, timeout=0.2)
        self.lock_path.unlink()

        # This shouldn't cause an error, but should get logged.
        errfile = io.StringIO()
        with lockfile.LockFile(self.lock_path, errfile=errfile):
            self.lock_path.unlink()
        self.assertIn("mysteriously disappeared", errfile.getvalue())

        dmy_lock = lockfile.LockFile(self.lock_path, expires_after=100)
        dmy_lock._id = 'abcd'
        errfile = io.StringIO()
        with lockfile.LockFile(self.lock_path, errfile=errfile):
            self.lock_path.unlink()
            dmy_lock._create_lockfile()
        # Remove our bad lockfile
        self.lock_path.unlink()
        self.assertIn("mysteriously replaced", errfile.getvalue())

    def test_fuzzylock_mutual_exclusion(self):
        # Test that FuzzyLock object correctly excludes concurrent access

        num_threads = 3
        sleep_time = 1
<<<<<<< HEAD
=======
        repeats = 10
>>>>>>> 6ff2903a

        with self.assertRaises(TimeoutError):
            with lockfile.FuzzyLock(self.lock_dir):
                lockfile.FuzzyLock(self.lock_dir, timeout=3).__enter__()

        for f in self.lock_dir.iterdir():
            f.unlink()

        def sleep_lock(idx, results):
<<<<<<< HEAD
            with lockfile.FuzzyLock(self.lock_dir):
                time.sleep(sleep_time)
                results[idx] = True

        threads = []
        results = [False] * num_threads

        for i in range(num_threads):
            thread = Thread(target=sleep_lock, args=(i, results))
            threads.append(thread)
            thread.start()

        # map(lambda x: x.join(), threads)
        time.sleep(num_threads * sleep_time * 1.5)

        self.assertTrue(all(results))
=======
            with lockfile.FuzzyLock(self.lock_dir, timeout=10) as lock:
                results[idx] = True

        # Do this several times to account for indeterminacy
        for _ in range(repeats):

            if self.lock_dir.exists():
                for f in self.lock_dir.iterdir():
                    f.unlink()

            threads = []
            results = [False] * num_threads

            for i in range(num_threads):
                thread = Thread(target=sleep_lock, args=(i, results))
                threads.append(thread)
                thread.start()

            for t in threads:
                t.join()

            self.assertTrue(all(results))
>>>>>>> 6ff2903a

    def test_fuzzylock_cleanup(self):
        # Test that the FuzzyLock object removes its lockfiles and directories
        # once finished

        num_threads = 10

        with lockfile.FuzzyLock(self.lock_dir):
            self.assertTrue(self.lock_dir.exists())

        self.assertFalse(self.lock_dir.exists())

        def check_file(idx, results):
            file = None

            with lockfile.FuzzyLock(self.lock_dir) as lock:
                file = lock._lockfile

            # File should be removed upon exit from lock context
            results[idx] = file.exists()

        threads = []

        results = [True] * num_threads

        for i in range(num_threads):
            thread = Thread(target=check_file, args=(i, results))
            threads.append(thread)
            thread.start()
        
        for t in threads:
            t.join()

        self.assertFalse(any(results))
        self.assertFalse(self.lock_dir.exists())<|MERGE_RESOLUTION|>--- conflicted
+++ resolved
@@ -144,99 +144,4 @@
             dmy_lock._create_lockfile()
         # Remove our bad lockfile
         self.lock_path.unlink()
-        self.assertIn("mysteriously replaced", errfile.getvalue())
-
-    def test_fuzzylock_mutual_exclusion(self):
-        # Test that FuzzyLock object correctly excludes concurrent access
-
-        num_threads = 3
-        sleep_time = 1
-<<<<<<< HEAD
-=======
-        repeats = 10
->>>>>>> 6ff2903a
-
-        with self.assertRaises(TimeoutError):
-            with lockfile.FuzzyLock(self.lock_dir):
-                lockfile.FuzzyLock(self.lock_dir, timeout=3).__enter__()
-
-        for f in self.lock_dir.iterdir():
-            f.unlink()
-
-        def sleep_lock(idx, results):
-<<<<<<< HEAD
-            with lockfile.FuzzyLock(self.lock_dir):
-                time.sleep(sleep_time)
-                results[idx] = True
-
-        threads = []
-        results = [False] * num_threads
-
-        for i in range(num_threads):
-            thread = Thread(target=sleep_lock, args=(i, results))
-            threads.append(thread)
-            thread.start()
-
-        # map(lambda x: x.join(), threads)
-        time.sleep(num_threads * sleep_time * 1.5)
-
-        self.assertTrue(all(results))
-=======
-            with lockfile.FuzzyLock(self.lock_dir, timeout=10) as lock:
-                results[idx] = True
-
-        # Do this several times to account for indeterminacy
-        for _ in range(repeats):
-
-            if self.lock_dir.exists():
-                for f in self.lock_dir.iterdir():
-                    f.unlink()
-
-            threads = []
-            results = [False] * num_threads
-
-            for i in range(num_threads):
-                thread = Thread(target=sleep_lock, args=(i, results))
-                threads.append(thread)
-                thread.start()
-
-            for t in threads:
-                t.join()
-
-            self.assertTrue(all(results))
->>>>>>> 6ff2903a
-
-    def test_fuzzylock_cleanup(self):
-        # Test that the FuzzyLock object removes its lockfiles and directories
-        # once finished
-
-        num_threads = 10
-
-        with lockfile.FuzzyLock(self.lock_dir):
-            self.assertTrue(self.lock_dir.exists())
-
-        self.assertFalse(self.lock_dir.exists())
-
-        def check_file(idx, results):
-            file = None
-
-            with lockfile.FuzzyLock(self.lock_dir) as lock:
-                file = lock._lockfile
-
-            # File should be removed upon exit from lock context
-            results[idx] = file.exists()
-
-        threads = []
-
-        results = [True] * num_threads
-
-        for i in range(num_threads):
-            thread = Thread(target=check_file, args=(i, results))
-            threads.append(thread)
-            thread.start()
-        
-        for t in threads:
-            t.join()
-
-        self.assertFalse(any(results))
-        self.assertFalse(self.lock_dir.exists())+        self.assertIn("mysteriously replaced", errfile.getvalue())