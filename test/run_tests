--- conflicted
+++ resolved
@@ -52,15 +52,8 @@
 def msg(*args, color=output.BLUE, **kwargs):
     """Print a message from the test runner."""
 
-<<<<<<< HEAD
     kwargs['color'] = color
     output.fprint(sys.stderr, *args, **kwargs)
-=======
-    kwargs['file'] = sys.stderr
-    kwargs['color'] = color
-    output.fprint(*args, **kwargs)
->>>>>>> 2a640d72
-
 
 def main():
 
@@ -105,11 +98,8 @@
 
     working_dir = this_file.parent/'working_dir'
     if not args.list and not args.no_clear and working_dir.exists():
-<<<<<<< HEAD
         msg("Clearing out the working directory from prior unit test runs.")
-=======
-        msg("Clearing out the working directory from prior unit test runs.", file=sys.stderr)
->>>>>>> 2a640d72
+
         shutil.rmtree(working_dir.as_posix(), ignore_errors=False)
 
         log_setup.setup_loggers(PavTestCase().pav_cfg, verbose=args.verbose)
@@ -117,23 +107,16 @@
     verbosity = 0 if args.quiet else 2
 
     loader = unittest.TestLoader()
-<<<<<<< HEAD
+
     msg("Finding all tests.")
-=======
-    msg("Finding all tests.", file=sys.stderr)
->>>>>>> 2a640d72
     suite = loader.discover(tests_dir.as_posix(), pattern='*_tests.py')
 
     if args.list:
         list_tests(suite)
         return 0
     else:
+        msg("Starting test runs.")
 
-<<<<<<< HEAD
-        msg("Starting test runs.")
-=======
-        msg("Starting test runs.", file=sys.stderr)
->>>>>>> 2a640d72
         runner = BetterRunner(resultclass=ColorResult, verbosity=verbosity)
         result = runner.run(suite)
         return len(result.errors) + len(result.failures)
