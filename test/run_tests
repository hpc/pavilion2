--- conflicted
+++ resolved
@@ -52,15 +52,9 @@
 def msg(*args, color=output.BLUE, **kwargs):
     """Print a message from the test runner."""
 
-<<<<<<< HEAD
-    kwargs['file'] = sys.stderr
-    kwargs['color'] = color
-    output.fprint(*args, **kwargs)
-
-=======
     kwargs['color'] = color
     output.fprint(sys.stderr, *args, **kwargs)
->>>>>>> b01a5dc8
+
 
 def main():
 
@@ -105,12 +99,8 @@
 
     working_dir = this_file.parent/'working_dir'
     if not args.list and not args.no_clear and working_dir.exists():
-<<<<<<< HEAD
-        msg("Clearing out the working directory from prior unit test runs.", file=sys.stderr)
-=======
         msg("Clearing out the working directory from prior unit test runs.")
 
->>>>>>> b01a5dc8
         shutil.rmtree(working_dir.as_posix(), ignore_errors=False)
 
         log_setup.setup_loggers(PavTestCase().pav_cfg, verbose=args.verbose)
@@ -118,25 +108,16 @@
     verbosity = 0 if args.quiet else 2
 
     loader = unittest.TestLoader()
-<<<<<<< HEAD
-    msg("Finding all tests.", file=sys.stderr)
-=======
 
     msg("Finding all tests.")
->>>>>>> b01a5dc8
     suite = loader.discover(tests_dir.as_posix(), pattern='*_tests.py')
 
     if args.list:
         list_tests(suite)
         return 0
     else:
-<<<<<<< HEAD
-
-        msg("Starting test runs.", file=sys.stderr)
-=======
         msg("Starting test runs.")
 
->>>>>>> b01a5dc8
         runner = BetterRunner(resultclass=ColorResult, verbosity=verbosity)
         result = runner.run(suite)
         return len(result.errors) + len(result.failures)
