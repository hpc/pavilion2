# Pavilion Unit Tests

## Running Unit Tests
Given a reasonable (python2.7) python, you should be able to run the tests via:

```bash
./run_tests
```

This sets up an environment to find pavilion and it's dependencies, discovers the tests, and runs 
them all.

### Configuration
Some tests requires some knowledge about your environment. You'll want to create a 
`data/pav_config_dir/pavilion.yaml` file to deal with that. This file is already git ignored. 
The following config fields should be filled:
  
  - proxies - You should specify your web proxies, if any.
  - no\_proxy - You should give your internal dns roots (myorg.org) so that pavilion will know
                when not to use the proxy.

### Slurm Config
If you need any special configuration for slurm, put in in a mode file in 
`data/pav_config_dir/modes/local_slurm.yaml`. The `_quick_test_cfg()` method 
(see below) will include that as the slurm defaults.

## Adding Unit Tests
To add a unit test, simply add a new module to the `tests/` directory and utilize the `unitest` 
module. Here's an example:

```python
import unittest

class ConfigTests(unittest.TestCase):

    def test_base_config_loads(self):
        # This test will fail if the config module won't load
    
        from pavilion import config
        self.assertTrue(True) 
```

### Pavilion Configs
Each `unittest.TestCase` instance comes with a preloaded `pav_cfg` (from the 
`data/pav_config_dir/pavilion.yaml`file mentioned above) for you to
use in your tests. It's specific to your whole test class, so if you need to 
modify it you should either do so in `__init__` or use `copy.deepcopy()` to 
duplicate it first.
 
Loading a pav_cfg in the unittest environment is a bit involved, as can be 
seen in the unittest module, so it's best to use the one provided.
 
### Test data
Any data relevant to the test should go in the `data/` directory, and 
generally should be prefixed with the test module name. Test-only plugins 
should go under `data/pav_config_dir/plugins/`.

Use `self.TEST_DATA_ROOT`, a `pathlib.Path` object, to find your data files.

### Pav Tests
Creating a PavTest instance has been simplified with the `_quick_test()` method
. By default it returns an instance of a simple 'hello world' test. This test
is created using a config generated from the config returned by the 
`_quick_test_cfg()` method. You can use that config as a base, and pass it 
manually to `_quick_test` as needed.

<<<<<<< HEAD
__Note:__ If you intend to run the given test, it must be built first. Use
`test.build()` to do so.

```python
from pavilion import unittest

class ExampleTest(unittest.PavTestCase):
=======
```python
class ExampleTest(pavilion.unittest.TestCase):
>>>>>>> dc1ca4a1
  def test_something(self):
    test_cfg = self._quick_test_cfg()
    test_cfg['run']['cmds'] = ['echo "Goodbye World"']
    
    test = self._quick_test(cfg=test_cfg)
    
<<<<<<< HEAD
    # Make sure to build the test before you try to run it.
    test.build()
    
    # Do stuff with the test object
```

### Plugins
If you intend to use any plugins, you must initialize the plugin system, and
reset it at the end of your test. You can do this using `setUp` and `tearDown`, 
or manually if it needs to happen more than once per test.

```python
from pavilion import unittest
from pavilion import plugins

class PluginTests(unittest.PavTestCase):
    def setUp(self):
        plugins.initialize_plugins(self.pav_cfg) 
       
    def tearDown(self):
        plugins._reset_plugins()
=======
    # Do stuff with the test...
>>>>>>> dc1ca4a1
```

### Other useful methods
 - `self._cmp_files()` does a full content file comparison.
 - `self._cmp_tree()` compares a whole directory structure.
 - `self.dbg_print()` should be used whenever you want to have the test print
  something for debugging purposes. It's just <|MERGE_RESOLUTION|>--- conflicted
+++ resolved
@@ -64,7 +64,7 @@
 `_quick_test_cfg()` method. You can use that config as a base, and pass it 
 manually to `_quick_test` as needed.
 
-<<<<<<< HEAD
+
 __Note:__ If you intend to run the given test, it must be built first. Use
 `test.build()` to do so.
 
@@ -72,17 +72,14 @@
 from pavilion import unittest
 
 class ExampleTest(unittest.PavTestCase):
-=======
-```python
-class ExampleTest(pavilion.unittest.TestCase):
->>>>>>> dc1ca4a1
+
   def test_something(self):
     test_cfg = self._quick_test_cfg()
     test_cfg['run']['cmds'] = ['echo "Goodbye World"']
     
     test = self._quick_test(cfg=test_cfg)
     
-<<<<<<< HEAD
+
     # Make sure to build the test before you try to run it.
     test.build()
     
@@ -104,9 +101,6 @@
        
     def tearDown(self):
         plugins._reset_plugins()
-=======
-    # Do stuff with the test...
->>>>>>> dc1ca4a1
 ```
 
 ### Other useful methods
